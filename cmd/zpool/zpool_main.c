--- conflicted
+++ resolved
@@ -3790,11 +3790,7 @@
 
 	verify(nvlist_lookup_int64_array(nvl, FM_EREPORT_TIME, &tv, &n) == 0);
 	memset(str, ' ', 32);
-<<<<<<< HEAD
-	(void) ctime_r(&tv[0], ctime_str);
-=======
 	(void) ctime_r((const time_t *)&tv[0], ctime_str);
->>>>>>> 02d1ad4f
 	(void) strncpy(str,    ctime_str+4,  6);             /* 'Jun 30'     */
 	(void) strncpy(str+7,  ctime_str+20, 4);             /* '1993'       */
 	(void) strncpy(str+12, ctime_str+11, 8);             /* '21:49:08'   */
