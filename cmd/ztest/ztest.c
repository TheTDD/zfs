--- conflicted
+++ resolved
@@ -3029,24 +3029,16 @@
 	char snap3name[MAXNAMELEN];
 	int error;
 
-<<<<<<< HEAD
-	(void) snprintf(snap1name, 100, "%s@s1_%llu",
-			osname, (u_longlong_t)curval);
-	(void) snprintf(clone1name, 100, "%s/c1_%llu",
-			osname, (u_longlong_t)curval);
-	(void) snprintf(snap2name, 100, "%s@s2_%llu",
-			clone1name, (u_longlong_t)curval);
-	(void) snprintf(clone2name, 100, "%s/c2_%llu",
-			osname, (u_longlong_t)curval);
-	(void) snprintf(snap3name, 100, "%s@s3_%llu",
-			clone1name, (u_longlong_t)curval);
-=======
-	(void) snprintf(snap1name, MAXNAMELEN, "%s@s1_%llu", osname, id);
-	(void) snprintf(clone1name, MAXNAMELEN, "%s/c1_%llu", osname, id);
-	(void) snprintf(snap2name, MAXNAMELEN, "%s@s2_%llu", clone1name, id);
-	(void) snprintf(clone2name, MAXNAMELEN, "%s/c2_%llu", osname, id);
-	(void) snprintf(snap3name, MAXNAMELEN, "%s@s3_%llu", clone1name, id);
->>>>>>> 428870ff
+	(void) snprintf(snap1name, MAXNAMELEN, "%s@s1_%llu",
+	    osname, (u_longlong_t)id);
+	(void) snprintf(clone1name, MAXNAMELEN, "%s/c1_%llu",
+	    osname, (u_longlong_t)id);
+	(void) snprintf(snap2name, MAXNAMELEN, "%s@s2_%llu",
+	    clone1name, (u_longlong_t)id);
+	(void) snprintf(clone2name, MAXNAMELEN, "%s/c2_%llu",
+	    osname, (u_longlong_t)id);
+	(void) snprintf(snap3name, MAXNAMELEN, "%s@s3_%llu",
+	    clone1name, (u_longlong_t)id);
 
 	error = dmu_objset_destroy(clone2name, B_FALSE);
 	if (error && error != ENOENT)
@@ -3086,24 +3078,16 @@
 
 	ztest_dsl_dataset_cleanup(osname, id);
 
-<<<<<<< HEAD
-	(void) snprintf(snap1name, 100, "%s@s1_%llu",
-			osname, (u_longlong_t)curval);
-	(void) snprintf(clone1name, 100, "%s/c1_%llu",
-			osname, (u_longlong_t)curval);
-	(void) snprintf(snap2name, 100, "%s@s2_%llu",
-			clone1name, (u_longlong_t)curval);
-	(void) snprintf(clone2name, 100, "%s/c2_%llu",
-			osname, (u_longlong_t)curval);
-	(void) snprintf(snap3name, 100, "%s@s3_%llu",
-			clone1name, (u_longlong_t)curval);
-=======
-	(void) snprintf(snap1name, MAXNAMELEN, "%s@s1_%llu", osname, id);
-	(void) snprintf(clone1name, MAXNAMELEN, "%s/c1_%llu", osname, id);
-	(void) snprintf(snap2name, MAXNAMELEN, "%s@s2_%llu", clone1name, id);
-	(void) snprintf(clone2name, MAXNAMELEN, "%s/c2_%llu", osname, id);
-	(void) snprintf(snap3name, MAXNAMELEN, "%s@s3_%llu", clone1name, id);
->>>>>>> 428870ff
+	(void) snprintf(snap1name, MAXNAMELEN, "%s@s1_%llu",
+	    osname, (u_longlong_t)id);
+	(void) snprintf(clone1name, MAXNAMELEN, "%s/c1_%llu",
+	    osname, (u_longlong_t)id);
+	(void) snprintf(snap2name, MAXNAMELEN, "%s@s2_%llu",
+	    clone1name, (u_longlong_t)id);
+	(void) snprintf(clone2name, MAXNAMELEN, "%s/c2_%llu",
+	    osname, (u_longlong_t)id);
+	(void) snprintf(snap3name, MAXNAMELEN, "%s@s3_%llu",
+	    clone1name, (u_longlong_t)id);
 
 	error = dmu_objset_snapshot(osname, strchr(snap1name, '@')+1,
 	    NULL, B_FALSE);
