/*
 * CDDL HEADER START
 *
 * The contents of this file are subject to the terms of the
 * Common Development and Distribution License (the "License").
 * You may not use this file except in compliance with the License.
 *
 * You can obtain a copy of the license at usr/src/OPENSOLARIS.LICENSE
 * or http://www.opensolaris.org/os/licensing.
 * See the License for the specific language governing permissions
 * and limitations under the License.
 *
 * When distributing Covered Code, include this CDDL HEADER in each
 * file and include the License file at usr/src/OPENSOLARIS.LICENSE.
 * If applicable, add the following below this CDDL HEADER, with the
 * fields enclosed by brackets "[]" replaced with your own identifying
 * information: Portions Copyright [yyyy] [name of copyright owner]
 *
 * CDDL HEADER END
 */
/*
 * Copyright 2009 Sun Microsystems, Inc.  All rights reserved.
 * Use is subject to license terms.
 */

<<<<<<< HEAD


=======
>>>>>>> e9f14862
/*
 * Iterate over all children of the current object.  This includes the normal
 * dataset hierarchy, but also arbitrary hierarchies due to clones.  We want to
 * walk all datasets in the pool, and construct a directed graph of the form:
 *
 * 			home
 *                        |
 *                   +----+----+
 *                   |         |
 *                   v         v             ws
 *                  bar       baz             |
 *                             |              |
 *                             v              v
 *                          @yesterday ----> foo
 *
 * In order to construct this graph, we have to walk every dataset in the pool,
 * because the clone parent is stored as a property of the child, not the
 * parent.  The parent only keeps track of the number of clones.
 *
 * In the normal case (without clones) this would be rather expensive.  To avoid
 * unnecessary computation, we first try a walk of the subtree hierarchy
 * starting from the initial node.  At each dataset, we construct a node in the
 * graph and an edge leading from its parent.  If we don't see any snapshots
 * with a non-zero clone count, then we are finished.
 *
 * If we do find a cloned snapshot, then we finish the walk of the current
 * subtree, but indicate that we need to do a complete walk.  We then perform a
 * global walk of all datasets, avoiding the subtree we already processed.
 *
 * At the end of this, we'll end up with a directed graph of all relevant (and
 * possible some irrelevant) datasets in the system.  We need to both find our
 * limiting subgraph and determine a safe ordering in which to destroy the
 * datasets.  We do a topological ordering of our graph starting at our target
 * dataset, and then walk the results in reverse.
 *
 * It's possible for the graph to have cycles if, for example, the user renames
 * a clone to be the parent of its origin snapshot.  The user can request to
 * generate an error in this case, or ignore the cycle and continue.
 *
 * When removing datasets, we want to destroy the snapshots in chronological
 * order (because this is the most efficient method).  In order to accomplish
 * this, we store the creation transaction group with each vertex and keep each
 * vertex's edges sorted according to this value.  The topological sort will
 * automatically walk the snapshots in the correct order.
 */

#include <assert.h>
#include <libintl.h>
#include <stdio.h>
#include <stdlib.h>
#include <string.h>
#include <strings.h>
#include <unistd.h>

#include <libzfs.h>

#include "libzfs_impl.h"
#include "zfs_namecheck.h"

#define	MIN_EDGECOUNT	4

/*
 * Vertex structure.  Indexed by dataset name, this structure maintains a list
 * of edges to other vertices.
 */
struct zfs_edge;
typedef struct zfs_vertex {
	char			zv_dataset[ZFS_MAXNAMELEN];
	struct zfs_vertex	*zv_next;
	int			zv_visited;
	uint64_t		zv_txg;
	struct zfs_edge		**zv_edges;
	int			zv_edgecount;
	int			zv_edgealloc;
} zfs_vertex_t;

enum {
	VISIT_SEEN = 1,
	VISIT_SORT_PRE,
	VISIT_SORT_POST
};

/*
 * Edge structure.  Simply maintains a pointer to the destination vertex.  There
 * is no need to store the source vertex, since we only use edges in the context
 * of the source vertex.
 */
typedef struct zfs_edge {
	zfs_vertex_t		*ze_dest;
	struct zfs_edge		*ze_next;
} zfs_edge_t;

#define	ZFS_GRAPH_SIZE		1027	/* this could be dynamic some day */

/*
 * Graph structure.  Vertices are maintained in a hash indexed by dataset name.
 */
typedef struct zfs_graph {
	zfs_vertex_t		**zg_hash;
	size_t			zg_size;
	size_t			zg_nvertex;
	const char		*zg_root;
	int			zg_clone_count;
} zfs_graph_t;

/*
 * Allocate a new edge pointing to the target vertex.
 */
static zfs_edge_t *
zfs_edge_create(libzfs_handle_t *hdl, zfs_vertex_t *dest)
{
	zfs_edge_t *zep = zfs_alloc(hdl, sizeof (zfs_edge_t));

	if (zep == NULL)
		return (NULL);

	zep->ze_dest = dest;

	return (zep);
}

/*
 * Destroy an edge.
 */
static void
zfs_edge_destroy(zfs_edge_t *zep)
{
	free(zep);
}

/*
 * Allocate a new vertex with the given name.
 */
static zfs_vertex_t *
zfs_vertex_create(libzfs_handle_t *hdl, const char *dataset)
{
	zfs_vertex_t *zvp = zfs_alloc(hdl, sizeof (zfs_vertex_t));

	if (zvp == NULL)
		return (NULL);

	assert(strlen(dataset) < ZFS_MAXNAMELEN);

	(void) strlcpy(zvp->zv_dataset, dataset, sizeof (zvp->zv_dataset));

	if ((zvp->zv_edges = zfs_alloc(hdl,
	    MIN_EDGECOUNT * sizeof (void *))) == NULL) {
		free(zvp);
		return (NULL);
	}

	zvp->zv_edgealloc = MIN_EDGECOUNT;

	return (zvp);
}

/*
 * Destroy a vertex.  Frees up any associated edges.
 */
static void
zfs_vertex_destroy(zfs_vertex_t *zvp)
{
	int i;

	for (i = 0; i < zvp->zv_edgecount; i++)
		zfs_edge_destroy(zvp->zv_edges[i]);

	free(zvp->zv_edges);
	free(zvp);
}

/*
 * Given a vertex, add an edge to the destination vertex.
 */
static int
zfs_vertex_add_edge(libzfs_handle_t *hdl, zfs_vertex_t *zvp,
    zfs_vertex_t *dest)
{
	zfs_edge_t *zep = zfs_edge_create(hdl, dest);

	if (zep == NULL)
		return (-1);

	if (zvp->zv_edgecount == zvp->zv_edgealloc) {
		void *ptr;

		if ((ptr = zfs_realloc(hdl, zvp->zv_edges,
		    zvp->zv_edgealloc * sizeof (void *),
		    zvp->zv_edgealloc * 2 * sizeof (void *))) == NULL)
			return (-1);

		zvp->zv_edges = ptr;
		zvp->zv_edgealloc *= 2;
	}

	zvp->zv_edges[zvp->zv_edgecount++] = zep;

	return (0);
}

static int
zfs_edge_compare(const void *a, const void *b)
{
	const zfs_edge_t *ea = *((zfs_edge_t **)a);
	const zfs_edge_t *eb = *((zfs_edge_t **)b);

	if (ea->ze_dest->zv_txg < eb->ze_dest->zv_txg)
		return (-1);
	if (ea->ze_dest->zv_txg > eb->ze_dest->zv_txg)
		return (1);
	return (0);
}

/*
 * Sort the given vertex edges according to the creation txg of each vertex.
 */
static void
zfs_vertex_sort_edges(zfs_vertex_t *zvp)
{
	if (zvp->zv_edgecount == 0)
		return;

	qsort(zvp->zv_edges, zvp->zv_edgecount, sizeof (void *),
	    zfs_edge_compare);
}

/*
 * Construct a new graph object.  We allow the size to be specified as a
 * parameter so in the future we can size the hash according to the number of
 * datasets in the pool.
 */
static zfs_graph_t *
zfs_graph_create(libzfs_handle_t *hdl, const char *dataset, size_t size)
{
	zfs_graph_t *zgp = zfs_alloc(hdl, sizeof (zfs_graph_t));

	if (zgp == NULL)
		return (NULL);

	zgp->zg_size = size;
	if ((zgp->zg_hash = zfs_alloc(hdl,
	    size * sizeof (zfs_vertex_t *))) == NULL) {
		free(zgp);
		return (NULL);
	}

	zgp->zg_root = dataset;
	zgp->zg_clone_count = 0;

	return (zgp);
}

/*
 * Destroy a graph object.  We have to iterate over all the hash chains,
 * destroying each vertex in the process.
 */
static void
zfs_graph_destroy(zfs_graph_t *zgp)
{
	int i;
	zfs_vertex_t *current, *next;

	for (i = 0; i < zgp->zg_size; i++) {
		current = zgp->zg_hash[i];
		while (current != NULL) {
			next = current->zv_next;
			zfs_vertex_destroy(current);
			current = next;
		}
	}

	free(zgp->zg_hash);
	free(zgp);
}

/*
 * Graph hash function.  Classic bernstein k=33 hash function, taken from
 * usr/src/cmd/sgs/tools/common/strhash.c
 */
static size_t
zfs_graph_hash(zfs_graph_t *zgp, const char *str)
{
	size_t hash = 5381;
	int c;

	while ((c = *str++) != 0)
		hash = ((hash << 5) + hash) + c; /* hash * 33 + c */

	return (hash % zgp->zg_size);
}

/*
 * Given a dataset name, finds the associated vertex, creating it if necessary.
 */
static zfs_vertex_t *
zfs_graph_lookup(libzfs_handle_t *hdl, zfs_graph_t *zgp, const char *dataset,
    uint64_t txg)
{
	size_t idx = zfs_graph_hash(zgp, dataset);
	zfs_vertex_t *zvp;

	for (zvp = zgp->zg_hash[idx]; zvp != NULL; zvp = zvp->zv_next) {
		if (strcmp(zvp->zv_dataset, dataset) == 0) {
			if (zvp->zv_txg == 0)
				zvp->zv_txg = txg;
			return (zvp);
		}
	}

	if ((zvp = zfs_vertex_create(hdl, dataset)) == NULL)
		return (NULL);

	zvp->zv_next = zgp->zg_hash[idx];
	zvp->zv_txg = txg;
	zgp->zg_hash[idx] = zvp;
	zgp->zg_nvertex++;

	return (zvp);
}

/*
 * Given two dataset names, create an edge between them.  For the source vertex,
 * mark 'zv_visited' to indicate that we have seen this vertex, and not simply
 * created it as a destination of another edge.  If 'dest' is NULL, then this
 * is an individual vertex (i.e. the starting vertex), so don't add an edge.
 */
static int
zfs_graph_add(libzfs_handle_t *hdl, zfs_graph_t *zgp, const char *source,
    const char *dest, uint64_t txg)
{
	zfs_vertex_t *svp, *dvp;

	if ((svp = zfs_graph_lookup(hdl, zgp, source, 0)) == NULL)
		return (-1);
	svp->zv_visited = VISIT_SEEN;
	if (dest != NULL) {
		dvp = zfs_graph_lookup(hdl, zgp, dest, txg);
		if (dvp == NULL)
			return (-1);
		if (zfs_vertex_add_edge(hdl, svp, dvp) != 0)
			return (-1);
	}

	return (0);
}

/*
 * Iterate over all children of the given dataset, adding any vertices
 * as necessary.  Returns -1 if there was an error, or 0 otherwise.
 * This is a simple recursive algorithm - the ZFS namespace typically
 * is very flat.  We manually invoke the necessary ioctl() calls to
 * avoid the overhead and additional semantics of zfs_open().
 */
static int
iterate_children(libzfs_handle_t *hdl, zfs_graph_t *zgp, const char *dataset)
{
	zfs_cmd_t zc = { "\0", "\0", "\0", 0 };
	zfs_vertex_t *zvp;

	/*
	 * Look up the source vertex, and avoid it if we've seen it before.
	 */
	zvp = zfs_graph_lookup(hdl, zgp, dataset, 0);
	if (zvp == NULL)
		return (-1);
	if (zvp->zv_visited == VISIT_SEEN)
		return (0);

	/*
	 * Iterate over all children
	 */
	for ((void) strlcpy(zc.zc_name, dataset, sizeof (zc.zc_name));
	    ioctl(hdl->libzfs_fd, ZFS_IOC_DATASET_LIST_NEXT, &zc) == 0;
	    (void) strlcpy(zc.zc_name, dataset, sizeof (zc.zc_name))) {
		/*
		 * Get statistics for this dataset, to determine the type of the
		 * dataset and clone statistics.  If this fails, the dataset has
		 * since been removed, and we're pretty much screwed anyway.
		 */
		zc.zc_objset_stats.dds_origin[0] = '\0';
		if (ioctl(hdl->libzfs_fd, ZFS_IOC_OBJSET_STATS, &zc) != 0)
			continue;

		if (zc.zc_objset_stats.dds_origin[0] != '\0') {
			if (zfs_graph_add(hdl, zgp,
			    zc.zc_objset_stats.dds_origin, zc.zc_name,
			    zc.zc_objset_stats.dds_creation_txg) != 0)
				return (-1);
			/*
			 * Count origins only if they are contained in the graph
			 */
			if (isa_child_of(zc.zc_objset_stats.dds_origin,
			    zgp->zg_root))
				zgp->zg_clone_count--;
		}

		/*
		 * Add an edge between the parent and the child.
		 */
		if (zfs_graph_add(hdl, zgp, dataset, zc.zc_name,
		    zc.zc_objset_stats.dds_creation_txg) != 0)
			return (-1);

		/*
		 * Recursively visit child
		 */
		if (iterate_children(hdl, zgp, zc.zc_name))
			return (-1);
	}

	/*
	 * Now iterate over all snapshots.
	 */
	bzero(&zc, sizeof (zc));

	for ((void) strlcpy(zc.zc_name, dataset, sizeof (zc.zc_name));
	    ioctl(hdl->libzfs_fd, ZFS_IOC_SNAPSHOT_LIST_NEXT, &zc) == 0;
	    (void) strlcpy(zc.zc_name, dataset, sizeof (zc.zc_name))) {

		/*
		 * Get statistics for this dataset, to determine the type of the
		 * dataset and clone statistics.  If this fails, the dataset has
		 * since been removed, and we're pretty much screwed anyway.
		 */
		if (ioctl(hdl->libzfs_fd, ZFS_IOC_OBJSET_STATS, &zc) != 0)
			continue;

		/*
		 * Add an edge between the parent and the child.
		 */
		if (zfs_graph_add(hdl, zgp, dataset, zc.zc_name,
		    zc.zc_objset_stats.dds_creation_txg) != 0)
			return (-1);

		zgp->zg_clone_count += zc.zc_objset_stats.dds_num_clones;
	}

	zvp->zv_visited = VISIT_SEEN;

	return (0);
}

/*
 * Returns false if there are no snapshots with dependent clones in this
 * subtree or if all of those clones are also in this subtree.  Returns
 * true if there is an error or there are external dependents.
 */
static boolean_t
external_dependents(libzfs_handle_t *hdl, zfs_graph_t *zgp, const char *dataset)
{
	zfs_cmd_t zc = { "\0", "\0", "\0", 0 };

	/*
	 * Check whether this dataset is a clone or has clones since
	 * iterate_children() only checks the children.
	 */
	(void) strlcpy(zc.zc_name, dataset, sizeof (zc.zc_name));
	if (ioctl(hdl->libzfs_fd, ZFS_IOC_OBJSET_STATS, &zc) != 0)
		return (B_TRUE);

	if (zc.zc_objset_stats.dds_origin[0] != '\0') {
		if (zfs_graph_add(hdl, zgp,
		    zc.zc_objset_stats.dds_origin, zc.zc_name,
		    zc.zc_objset_stats.dds_creation_txg) != 0)
			return (B_TRUE);
		if (isa_child_of(zc.zc_objset_stats.dds_origin, dataset))
			zgp->zg_clone_count--;
	}

	if ((zc.zc_objset_stats.dds_num_clones) ||
	    iterate_children(hdl, zgp, dataset))
		return (B_TRUE);

	return (zgp->zg_clone_count != 0);
}

/*
 * Construct a complete graph of all necessary vertices.  First, iterate over
 * only our object's children.  If no cloned snapshots are found, or all of
 * the cloned snapshots are in this subtree then return a graph of the subtree.
 * Otherwise, start at the root of the pool and iterate over all datasets.
 */
static zfs_graph_t *
construct_graph(libzfs_handle_t *hdl, const char *dataset)
{
	zfs_graph_t *zgp = zfs_graph_create(hdl, dataset, ZFS_GRAPH_SIZE);
	int ret = 0;

	if (zgp == NULL)
		return (zgp);

	if ((strchr(dataset, '/') == NULL) ||
	    (external_dependents(hdl, zgp, dataset))) {
		/*
		 * Determine pool name and try again.
		 */
		int len = strcspn(dataset, "/@") + 1;
		char *pool = zfs_alloc(hdl, len);

		if (pool == NULL) {
			zfs_graph_destroy(zgp);
			return (NULL);
		}
		(void) strlcpy(pool, dataset, len);

		if (iterate_children(hdl, zgp, pool) == -1 ||
		    zfs_graph_add(hdl, zgp, pool, NULL, 0) != 0) {
			free(pool);
			zfs_graph_destroy(zgp);
			return (NULL);
		}
		free(pool);
	}

	if (ret == -1 || zfs_graph_add(hdl, zgp, dataset, NULL, 0) != 0) {
		zfs_graph_destroy(zgp);
		return (NULL);
	}

	return (zgp);
}

/*
 * Given a graph, do a recursive topological sort into the given array.  This is
 * really just a depth first search, so that the deepest nodes appear first.
 * hijack the 'zv_visited' marker to avoid visiting the same vertex twice.
 */
static int
topo_sort(libzfs_handle_t *hdl, boolean_t allowrecursion, char **result,
    size_t *idx, zfs_vertex_t *zgv)
{
	int i;

	if (zgv->zv_visited == VISIT_SORT_PRE && !allowrecursion) {
		/*
		 * If we've already seen this vertex as part of our depth-first
		 * search, then we have a cyclic dependency, and we must return
		 * an error.
		 */
		zfs_error_aux(hdl, dgettext(TEXT_DOMAIN,
		    "recursive dependency at '%s'"),
		    zgv->zv_dataset);
		return (zfs_error(hdl, EZFS_RECURSIVE,
		    dgettext(TEXT_DOMAIN,
		    "cannot determine dependent datasets")));
	} else if (zgv->zv_visited >= VISIT_SORT_PRE) {
		/*
		 * If we've already processed this as part of the topological
		 * sort, then don't bother doing so again.
		 */
		return (0);
	}

	zgv->zv_visited = VISIT_SORT_PRE;

	/* avoid doing a search if we don't have to */
	zfs_vertex_sort_edges(zgv);
	for (i = 0; i < zgv->zv_edgecount; i++) {
		if (topo_sort(hdl, allowrecursion, result, idx,
		    zgv->zv_edges[i]->ze_dest) != 0)
			return (-1);
	}

	/* we may have visited this in the course of the above */
	if (zgv->zv_visited == VISIT_SORT_POST)
		return (0);

	if ((result[*idx] = zfs_alloc(hdl,
	    strlen(zgv->zv_dataset) + 1)) == NULL)
		return (-1);

	(void) strcpy(result[*idx], zgv->zv_dataset);
	*idx += 1;
	zgv->zv_visited = VISIT_SORT_POST;
	return (0);
}

/*
 * The only public interface for this file.  Do the dirty work of constructing a
 * child list for the given object.  Construct the graph, do the toplogical
 * sort, and then return the array of strings to the caller.
 *
 * The 'allowrecursion' parameter controls behavior when cycles are found.  If
 * it is set, the the cycle is ignored and the results returned as if the cycle
 * did not exist.  If it is not set, then the routine will generate an error if
 * a cycle is found.
 */
int
get_dependents(libzfs_handle_t *hdl, boolean_t allowrecursion,
    const char *dataset, char ***result, size_t *count)
{
	zfs_graph_t *zgp;
	zfs_vertex_t *zvp;

	if ((zgp = construct_graph(hdl, dataset)) == NULL)
		return (-1);

	if ((*result = zfs_alloc(hdl,
	    zgp->zg_nvertex * sizeof (char *))) == NULL) {
		zfs_graph_destroy(zgp);
		return (-1);
	}

	if ((zvp = zfs_graph_lookup(hdl, zgp, dataset, 0)) == NULL) {
		free(*result);
		zfs_graph_destroy(zgp);
		return (-1);
	}

	*count = 0;
	if (topo_sort(hdl, allowrecursion, *result, count, zvp) != 0) {
		free(*result);
		zfs_graph_destroy(zgp);
		return (-1);
	}

	/*
	 * Get rid of the last entry, which is our starting vertex and not
	 * strictly a dependent.
	 */
	assert(*count > 0);
	free((*result)[*count - 1]);
	(*count)--;

	zfs_graph_destroy(zgp);

	return (0);
}<|MERGE_RESOLUTION|>--- conflicted
+++ resolved
@@ -23,11 +23,6 @@
  * Use is subject to license terms.
  */
 
-<<<<<<< HEAD
-
-
-=======
->>>>>>> e9f14862
 /*
  * Iterate over all children of the current object.  This includes the normal
  * dataset hierarchy, but also arbitrary hierarchies due to clones.  We want to
