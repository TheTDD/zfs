--- conflicted
+++ resolved
@@ -23,12 +23,7 @@
  * Use is subject to license terms.
  */
 
-<<<<<<< HEAD
-#pragma ident	"@(#)zfs_vfsops.c	1.41	08/04/11 SMI"
-
 #include <sys/zfs_znode.h>
-=======
->>>>>>> 016e3057
 #include <sys/types.h>
 #include <sys/param.h>
 #include <sys/systm.h>
