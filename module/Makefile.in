<<<<<<< HEAD
subdir-m = avl nvpair zcommon zfs zpios
=======
subdir-m = avl nvpair unicode zcommon zfs
>>>>>>> 9e7be269

# Make the exported SPL symbols available to these modules.
# Unfortunately there is not a cleaner way to do this, modpost
# does not contain an option to search additional symbol files.
all:
	cp @splsymvers@ .
	$(MAKE) -C @LINUX@ SUBDIRS=`pwd` @KERNELMAKE_PARAMS@ modules

install uninstall clean distclean maintainer-clean distdir:
	$(MAKE) -C @LINUX@ SUBDIRS=`pwd` @KERNELMAKE_PARAMS@ $@

check:<|MERGE_RESOLUTION|>--- conflicted
+++ resolved
@@ -1,8 +1,4 @@
-<<<<<<< HEAD
-subdir-m = avl nvpair zcommon zfs zpios
-=======
-subdir-m = avl nvpair unicode zcommon zfs
->>>>>>> 9e7be269
+subdir-m = avl nvpair unicode zcommon zfs zpios
 
 # Make the exported SPL symbols available to these modules.
 # Unfortunately there is not a cleaner way to do this, modpost
