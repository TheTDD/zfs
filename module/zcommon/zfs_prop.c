/*
 * CDDL HEADER START
 *
 * The contents of this file are subject to the terms of the
 * Common Development and Distribution License (the "License").
 * You may not use this file except in compliance with the License.
 *
 * You can obtain a copy of the license at usr/src/OPENSOLARIS.LICENSE
 * or http://www.opensolaris.org/os/licensing.
 * See the License for the specific language governing permissions
 * and limitations under the License.
 *
 * When distributing Covered Code, include this CDDL HEADER in each
 * file and include the License file at usr/src/OPENSOLARIS.LICENSE.
 * If applicable, add the following below this CDDL HEADER, with the
 * fields enclosed by brackets "[]" replaced with your own identifying
 * information: Portions Copyright [yyyy] [name of copyright owner]
 *
 * CDDL HEADER END
 */
/*
 * Copyright 2009 Sun Microsystems, Inc.  All rights reserved.
 * Use is subject to license terms.
 */

#include <sys/zio.h>
#include <sys/spa.h>
#include <sys/u8_textprep.h>
#include <sys/zfs_acl.h>
#include <sys/zfs_ioctl.h>
#include <sys/zfs_znode.h>

#include "zfs_prop.h"
#include "zfs_deleg.h"

#if defined(_KERNEL)
#include <sys/systm.h>
#else
#include <stdlib.h>
#include <string.h>
#include <ctype.h>
#endif

static zprop_desc_t zfs_prop_table[ZFS_NUM_PROPS];

/* Note this is indexed by zfs_userquota_prop_t, keep the order the same */
const char *zfs_userquota_prop_prefixes[] = {
	"userused@",
	"userquota@",
	"groupused@",
	"groupquota@"
};

zprop_desc_t *
zfs_prop_get_table(void)
{
	return (zfs_prop_table);
}

void
zfs_prop_init(void)
{
	static zprop_index_t checksum_table[] = {
		{ "on",		ZIO_CHECKSUM_ON },
		{ "off",	ZIO_CHECKSUM_OFF },
		{ "fletcher2",	ZIO_CHECKSUM_FLETCHER_2 },
		{ "fletcher4",	ZIO_CHECKSUM_FLETCHER_4 },
		{ "sha256",	ZIO_CHECKSUM_SHA256 },
		{ NULL }
	};

	static zprop_index_t compress_table[] = {
		{ "on",		ZIO_COMPRESS_ON },
		{ "off",	ZIO_COMPRESS_OFF },
		{ "lzjb",	ZIO_COMPRESS_LZJB },
		{ "gzip",	ZIO_COMPRESS_GZIP_6 },	/* gzip default */
		{ "gzip-1",	ZIO_COMPRESS_GZIP_1 },
		{ "gzip-2",	ZIO_COMPRESS_GZIP_2 },
		{ "gzip-3",	ZIO_COMPRESS_GZIP_3 },
		{ "gzip-4",	ZIO_COMPRESS_GZIP_4 },
		{ "gzip-5",	ZIO_COMPRESS_GZIP_5 },
		{ "gzip-6",	ZIO_COMPRESS_GZIP_6 },
		{ "gzip-7",	ZIO_COMPRESS_GZIP_7 },
		{ "gzip-8",	ZIO_COMPRESS_GZIP_8 },
		{ "gzip-9",	ZIO_COMPRESS_GZIP_9 },
		{ NULL }
	};

	static zprop_index_t snapdir_table[] = {
		{ "hidden",	ZFS_SNAPDIR_HIDDEN },
		{ "visible",	ZFS_SNAPDIR_VISIBLE },
		{ NULL }
	};

	static zprop_index_t acl_mode_table[] = {
		{ "discard",	ZFS_ACL_DISCARD },
		{ "groupmask",	ZFS_ACL_GROUPMASK },
		{ "passthrough", ZFS_ACL_PASSTHROUGH },
		{ NULL }
	};

	static zprop_index_t acl_inherit_table[] = {
		{ "discard",	ZFS_ACL_DISCARD },
		{ "noallow",	ZFS_ACL_NOALLOW },
		{ "restricted",	ZFS_ACL_RESTRICTED },
		{ "passthrough", ZFS_ACL_PASSTHROUGH },
		{ "secure",	ZFS_ACL_RESTRICTED }, /* bkwrd compatability */
		{ "passthrough-x", ZFS_ACL_PASSTHROUGH_X },
		{ NULL }
	};

	static zprop_index_t case_table[] = {
		{ "sensitive",		ZFS_CASE_SENSITIVE },
		{ "insensitive",	ZFS_CASE_INSENSITIVE },
		{ "mixed",		ZFS_CASE_MIXED },
		{ NULL }
	};

	static zprop_index_t copies_table[] = {
		{ "1",		1 },
		{ "2",		2 },
		{ "3",		3 },
		{ NULL }
	};

	/*
	 * Use the unique flags we have to send to u8_strcmp() and/or
	 * u8_textprep() to represent the various normalization property
	 * values.
	 */
	static zprop_index_t normalize_table[] = {
		{ "none",	0 },
		{ "formD",	U8_TEXTPREP_NFD },
		{ "formKC",	U8_TEXTPREP_NFKC },
		{ "formC",	U8_TEXTPREP_NFC },
		{ "formKD",	U8_TEXTPREP_NFKD },
		{ NULL }
	};

	static zprop_index_t version_table[] = {
		{ "1",		1 },
		{ "2",		2 },
		{ "3",		3 },
		{ "4",		4 },
		{ "current",	ZPL_VERSION },
		{ NULL }
	};

	static zprop_index_t boolean_table[] = {
		{ "off",	0 },
		{ "on",		1 },
		{ NULL }
	};

	static zprop_index_t canmount_table[] = {
		{ "off",	ZFS_CANMOUNT_OFF },
		{ "on",		ZFS_CANMOUNT_ON },
		{ "noauto",	ZFS_CANMOUNT_NOAUTO },
		{ NULL }
	};

	static zprop_index_t cache_table[] = {
		{ "none",	ZFS_CACHE_NONE },
		{ "metadata",	ZFS_CACHE_METADATA },
		{ "all",	ZFS_CACHE_ALL },
		{ NULL }
	};

	/* inherit index properties */
	register_index(ZFS_PROP_CHECKSUM, "checksum", ZIO_CHECKSUM_DEFAULT,
	    PROP_INHERIT, ZFS_TYPE_FILESYSTEM | ZFS_TYPE_VOLUME,
	    "on | off | fletcher2 | fletcher4 | sha256", "CHECKSUM",
	    checksum_table);
	register_index(ZFS_PROP_COMPRESSION, "compression",
	    ZIO_COMPRESS_DEFAULT, PROP_INHERIT,
	    ZFS_TYPE_FILESYSTEM | ZFS_TYPE_VOLUME,
	    "on | off | lzjb | gzip | gzip-[1-9]", "COMPRESS", compress_table);
	register_index(ZFS_PROP_SNAPDIR, "snapdir", ZFS_SNAPDIR_HIDDEN,
	    PROP_INHERIT, ZFS_TYPE_FILESYSTEM,
	    "hidden | visible", "SNAPDIR", snapdir_table);
	register_index(ZFS_PROP_ACLMODE, "aclmode", ZFS_ACL_GROUPMASK,
	    PROP_INHERIT, ZFS_TYPE_FILESYSTEM,
	    "discard | groupmask | passthrough", "ACLMODE", acl_mode_table);
	register_index(ZFS_PROP_ACLINHERIT, "aclinherit", ZFS_ACL_RESTRICTED,
	    PROP_INHERIT, ZFS_TYPE_FILESYSTEM,
	    "discard | noallow | restricted | passthrough | passthrough-x",
	    "ACLINHERIT", acl_inherit_table);
	register_index(ZFS_PROP_COPIES, "copies", 1,
	    PROP_INHERIT, ZFS_TYPE_FILESYSTEM | ZFS_TYPE_VOLUME,
	    "1 | 2 | 3", "COPIES", copies_table);
	register_index(ZFS_PROP_PRIMARYCACHE, "primarycache",
	    ZFS_CACHE_ALL, PROP_INHERIT,
	    ZFS_TYPE_FILESYSTEM | ZFS_TYPE_SNAPSHOT | ZFS_TYPE_VOLUME,
	    "all | none | metadata", "PRIMARYCACHE", cache_table);
	register_index(ZFS_PROP_SECONDARYCACHE, "secondarycache",
	    ZFS_CACHE_ALL, PROP_INHERIT,
	    ZFS_TYPE_FILESYSTEM | ZFS_TYPE_SNAPSHOT | ZFS_TYPE_VOLUME,
	    "all | none | metadata", "SECONDARYCACHE", cache_table);

	/* inherit index (boolean) properties */
	register_index(ZFS_PROP_ATIME, "atime", 1, PROP_INHERIT,
	    ZFS_TYPE_FILESYSTEM, "on | off", "ATIME", boolean_table);
	register_index(ZFS_PROP_DEVICES, "devices", 1, PROP_INHERIT,
	    ZFS_TYPE_FILESYSTEM | ZFS_TYPE_SNAPSHOT, "on | off", "DEVICES",
	    boolean_table);
	register_index(ZFS_PROP_EXEC, "exec", 1, PROP_INHERIT,
	    ZFS_TYPE_FILESYSTEM | ZFS_TYPE_SNAPSHOT, "on | off", "EXEC",
	    boolean_table);
	register_index(ZFS_PROP_SETUID, "setuid", 1, PROP_INHERIT,
	    ZFS_TYPE_FILESYSTEM | ZFS_TYPE_SNAPSHOT, "on | off", "SETUID",
	    boolean_table);
	register_index(ZFS_PROP_READONLY, "readonly", 0, PROP_INHERIT,
	    ZFS_TYPE_FILESYSTEM | ZFS_TYPE_VOLUME, "on | off", "RDONLY",
	    boolean_table);
	register_index(ZFS_PROP_ZONED, "zoned", 0, PROP_INHERIT,
	    ZFS_TYPE_FILESYSTEM, "on | off", "ZONED", boolean_table);
	register_index(ZFS_PROP_XATTR, "xattr", 1, PROP_INHERIT,
	    ZFS_TYPE_FILESYSTEM | ZFS_TYPE_SNAPSHOT, "on | off", "XATTR",
	    boolean_table);
	register_index(ZFS_PROP_VSCAN, "vscan", 0, PROP_INHERIT,
	    ZFS_TYPE_FILESYSTEM, "on | off", "VSCAN",
	    boolean_table);
	register_index(ZFS_PROP_NBMAND, "nbmand", 0, PROP_INHERIT,
	    ZFS_TYPE_FILESYSTEM | ZFS_TYPE_SNAPSHOT, "on | off", "NBMAND",
	    boolean_table);

	/* default index properties */
	register_index(ZFS_PROP_VERSION, "version", 0, PROP_DEFAULT,
	    ZFS_TYPE_FILESYSTEM | ZFS_TYPE_SNAPSHOT,
	    "1 | 2 | 3 | 4 | current", "VERSION", version_table);
	register_index(ZFS_PROP_CANMOUNT, "canmount", ZFS_CANMOUNT_ON,
	    PROP_DEFAULT, ZFS_TYPE_FILESYSTEM, "on | off | noauto",
	    "CANMOUNT", canmount_table);

	/* readonly index (boolean) properties */
	register_index(ZFS_PROP_MOUNTED, "mounted", 0, PROP_READONLY,
	    ZFS_TYPE_FILESYSTEM, "yes | no", "MOUNTED", boolean_table);
	register_index(ZFS_PROP_DEFER_DESTROY, "defer_destroy", 0,
	    PROP_READONLY, ZFS_TYPE_SNAPSHOT, "yes | no", "DEFER_DESTROY",
	    boolean_table);

	/* set once index properties */
	register_index(ZFS_PROP_NORMALIZE, "normalization", 0,
	    PROP_ONETIME, ZFS_TYPE_FILESYSTEM | ZFS_TYPE_SNAPSHOT,
	    "none | formC | formD | formKC | formKD", "NORMALIZATION",
	    normalize_table);
	register_index(ZFS_PROP_CASE, "casesensitivity", ZFS_CASE_SENSITIVE,
	    PROP_ONETIME, ZFS_TYPE_FILESYSTEM | ZFS_TYPE_SNAPSHOT,
	    "sensitive | insensitive | mixed", "CASE", case_table);

	/* set once index (boolean) properties */
	register_index(ZFS_PROP_UTF8ONLY, "utf8only", 0, PROP_ONETIME,
	    ZFS_TYPE_FILESYSTEM | ZFS_TYPE_SNAPSHOT,
	    "on | off", "UTF8ONLY", boolean_table);

	/* string properties */
	register_string(ZFS_PROP_ORIGIN, "origin", NULL, PROP_READONLY,
	    ZFS_TYPE_FILESYSTEM | ZFS_TYPE_VOLUME, "<snapshot>", "ORIGIN");
	register_string(ZFS_PROP_MOUNTPOINT, "mountpoint", "/", PROP_INHERIT,
	    ZFS_TYPE_FILESYSTEM, "<path> | legacy | none", "MOUNTPOINT");
	register_string(ZFS_PROP_SHARENFS, "sharenfs", "off", PROP_INHERIT,
	    ZFS_TYPE_FILESYSTEM, "on | off | share(1M) options", "SHARENFS");
	register_string(ZFS_PROP_SHAREISCSI, "shareiscsi", "off", PROP_INHERIT,
	    ZFS_TYPE_DATASET, "on | off | type=<type>", "SHAREISCSI");
	register_string(ZFS_PROP_TYPE, "type", NULL, PROP_READONLY,
	    ZFS_TYPE_DATASET, "filesystem | volume | snapshot", "TYPE");
	register_string(ZFS_PROP_SHARESMB, "sharesmb", "off", PROP_INHERIT,
	    ZFS_TYPE_FILESYSTEM, "on | off | sharemgr(1M) options", "SHARESMB");

	/* readonly number properties */
	register_number(ZFS_PROP_USED, "used", 0, PROP_READONLY,
	    ZFS_TYPE_DATASET, "<size>", "USED");
	register_number(ZFS_PROP_AVAILABLE, "available", 0, PROP_READONLY,
	    ZFS_TYPE_FILESYSTEM | ZFS_TYPE_VOLUME, "<size>", "AVAIL");
	register_number(ZFS_PROP_REFERENCED, "referenced", 0, PROP_READONLY,
	    ZFS_TYPE_DATASET, "<size>", "REFER");
	register_number(ZFS_PROP_COMPRESSRATIO, "compressratio", 0,
	    PROP_READONLY, ZFS_TYPE_DATASET,
	    "<1.00x or higher if compressed>", "RATIO");
	register_number(ZFS_PROP_VOLBLOCKSIZE, "volblocksize", 8192,
	    PROP_ONETIME,
	    ZFS_TYPE_VOLUME, "512 to 128k, power of 2",	"VOLBLOCK");
	register_number(ZFS_PROP_USEDSNAP, "usedbysnapshots", 0, PROP_READONLY,
	    ZFS_TYPE_FILESYSTEM | ZFS_TYPE_VOLUME, "<size>", "USEDSNAP");
	register_number(ZFS_PROP_USEDDS, "usedbydataset", 0, PROP_READONLY,
	    ZFS_TYPE_FILESYSTEM | ZFS_TYPE_VOLUME, "<size>", "USEDDS");
	register_number(ZFS_PROP_USEDCHILD, "usedbychildren", 0, PROP_READONLY,
	    ZFS_TYPE_FILESYSTEM | ZFS_TYPE_VOLUME, "<size>", "USEDCHILD");
	register_number(ZFS_PROP_USEDREFRESERV, "usedbyrefreservation", 0,
	    PROP_READONLY,
	    ZFS_TYPE_FILESYSTEM | ZFS_TYPE_VOLUME, "<size>", "USEDREFRESERV");
	register_number(ZFS_PROP_USERREFS, "userrefs", 0, PROP_READONLY,
	    ZFS_TYPE_SNAPSHOT, "<count>", "USERREFS");

	/* default number properties */
	register_number(ZFS_PROP_QUOTA, "quota", 0, PROP_DEFAULT,
	    ZFS_TYPE_FILESYSTEM, "<size> | none", "QUOTA");
	register_number(ZFS_PROP_RESERVATION, "reservation", 0, PROP_DEFAULT,
	    ZFS_TYPE_FILESYSTEM | ZFS_TYPE_VOLUME, "<size> | none", "RESERV");
	register_number(ZFS_PROP_VOLSIZE, "volsize", 0, PROP_DEFAULT,
	    ZFS_TYPE_VOLUME, "<size>", "VOLSIZE");
	register_number(ZFS_PROP_REFQUOTA, "refquota", 0, PROP_DEFAULT,
	    ZFS_TYPE_FILESYSTEM, "<size> | none", "REFQUOTA");
	register_number(ZFS_PROP_REFRESERVATION, "refreservation", 0,
	    PROP_DEFAULT, ZFS_TYPE_FILESYSTEM | ZFS_TYPE_VOLUME,
	    "<size> | none", "REFRESERV");

	/* inherit number properties */
	register_number(ZFS_PROP_RECORDSIZE, "recordsize", SPA_MAXBLOCKSIZE,
	    PROP_INHERIT,
	    ZFS_TYPE_FILESYSTEM, "512 to 128k, power of 2", "RECSIZE");

	/* hidden properties */
	register_hidden(ZFS_PROP_CREATETXG, "createtxg", PROP_TYPE_NUMBER,
	    PROP_READONLY, ZFS_TYPE_DATASET, NULL);
	register_hidden(ZFS_PROP_NUMCLONES, "numclones", PROP_TYPE_NUMBER,
	    PROP_READONLY, ZFS_TYPE_SNAPSHOT, NULL);
	register_hidden(ZFS_PROP_NAME, "name", PROP_TYPE_STRING,
	    PROP_READONLY, ZFS_TYPE_DATASET, "NAME");
	register_hidden(ZFS_PROP_ISCSIOPTIONS, "iscsioptions", PROP_TYPE_STRING,
	    PROP_INHERIT, ZFS_TYPE_VOLUME, "ISCSIOPTIONS");
	register_hidden(ZFS_PROP_STMF_SHAREINFO, "stmf_sbd_lu",
	    PROP_TYPE_STRING, PROP_INHERIT, ZFS_TYPE_VOLUME,
	    "STMF_SBD_LU");
	register_hidden(ZFS_PROP_GUID, "guid", PROP_TYPE_NUMBER, PROP_READONLY,
	    ZFS_TYPE_DATASET, "GUID");
	register_hidden(ZFS_PROP_USERACCOUNTING, "useraccounting",
	    PROP_TYPE_NUMBER, PROP_READONLY, ZFS_TYPE_DATASET, NULL);

	/* oddball properties */
	register_impl(ZFS_PROP_CREATION, "creation", PROP_TYPE_NUMBER, 0, NULL,
	    PROP_READONLY, ZFS_TYPE_DATASET,
	    "<date>", "CREATION", B_FALSE, B_TRUE, NULL);
}

boolean_t
zfs_prop_delegatable(zfs_prop_t prop)
{
	zprop_desc_t *pd = &zfs_prop_table[prop];
	return (pd->pd_attr != PROP_READONLY);
}

/*
 * Given a zfs dataset property name, returns the corresponding property ID.
 */
zfs_prop_t
zfs_name_to_prop(const char *propname)
{
	return (zprop_name_to_prop(propname, ZFS_TYPE_DATASET));
}

/*
 * For user property names, we allow all lowercase alphanumeric characters, plus
 * a few useful punctuation characters.
 */
static int
valid_char(char c)
{
	return ((c >= 'a' && c <= 'z') ||
	    (c >= '0' && c <= '9') ||
	    c == '-' || c == '_' || c == '.' || c == ':');
}

/*
 * Returns true if this is a valid user-defined property (one with a ':').
 */
boolean_t
zfs_prop_user(const char *name)
{
	int i;
	char c;
	boolean_t foundsep = B_FALSE;

	for (i = 0; i < strlen(name); i++) {
		c = name[i];
		if (!valid_char(c))
			return (B_FALSE);
		if (c == ':')
			foundsep = B_TRUE;
	}

	if (!foundsep)
		return (B_FALSE);

	return (B_TRUE);
}

/*
 * Returns true if this is a valid userspace-type property (one with a '@').
 * Note that after the @, any character is valid (eg, another @, for SID
 * user@domain).
 */
boolean_t
zfs_prop_userquota(const char *name)
{
	zfs_userquota_prop_t prop;

	for (prop = 0; prop < ZFS_NUM_USERQUOTA_PROPS; prop++) {
		if (strncmp(name, zfs_userquota_prop_prefixes[prop],
		    strlen(zfs_userquota_prop_prefixes[prop])) == 0) {
			return (B_TRUE);
		}
	}

	return (B_FALSE);
}

/*
 * Tables of index types, plus functions to convert between the user view
 * (strings) and internal representation (uint64_t).
 */
int
zfs_prop_string_to_index(zfs_prop_t prop, const char *string, uint64_t *idx)
{
	return (zprop_string_to_index(prop, string, idx, ZFS_TYPE_DATASET));
}

int
zfs_prop_index_to_string(zfs_prop_t prop, uint64_t idx, const char **string)
{
	return (zprop_index_to_string(prop, idx, string, ZFS_TYPE_DATASET));
}

/*
 * Returns TRUE if the property applies to any of the given dataset types.
 */
boolean_t
zfs_prop_valid_for_type(int prop, zfs_type_t types)
{
	return (zprop_valid_for_type(prop, types));
}

zprop_type_t
zfs_prop_get_type(zfs_prop_t prop)
{
	return (zfs_prop_table[prop].pd_proptype);
}

/*
 * Returns TRUE if the property is readonly.
 */
boolean_t
zfs_prop_readonly(zfs_prop_t prop)
{
	return (zfs_prop_table[prop].pd_attr == PROP_READONLY ||
	    zfs_prop_table[prop].pd_attr == PROP_ONETIME);
}

/*
 * Returns TRUE if the property is only allowed to be set once.
 */
boolean_t
zfs_prop_setonce(zfs_prop_t prop)
{
	return (zfs_prop_table[prop].pd_attr == PROP_ONETIME);
}

const char *
zfs_prop_default_string(zfs_prop_t prop)
{
	return (zfs_prop_table[prop].pd_strdefault);
}

uint64_t
zfs_prop_default_numeric(zfs_prop_t prop)
{
	return (zfs_prop_table[prop].pd_numdefault);
}

/*
 * Given a dataset property ID, returns the corresponding name.
 * Assuming the zfs dataset property ID is valid.
 */
const char *
zfs_prop_to_name(zfs_prop_t prop)
{
	return (zfs_prop_table[prop].pd_name);
}

/*
 * Returns TRUE if the property is inheritable.
 */
boolean_t
zfs_prop_inheritable(zfs_prop_t prop)
{
	return (zfs_prop_table[prop].pd_attr == PROP_INHERIT ||
	    zfs_prop_table[prop].pd_attr == PROP_ONETIME);
}

#ifndef _KERNEL

/*
 * Returns a string describing the set of acceptable values for the given
 * zfs property, or NULL if it cannot be set.
 */
const char *
zfs_prop_values(zfs_prop_t prop)
{
	return (zfs_prop_table[prop].pd_values);
}

/*
 * Returns TRUE if this property is a string type.  Note that index types
 * (compression, checksum) are treated as strings in userland, even though they
 * are stored numerically on disk.
 */
int
zfs_prop_is_string(zfs_prop_t prop)
{
	return (zfs_prop_table[prop].pd_proptype == PROP_TYPE_STRING ||
	    zfs_prop_table[prop].pd_proptype == PROP_TYPE_INDEX);
}

/*
 * Returns the column header for the given property.  Used only in
 * 'zfs list -o', but centralized here with the other property information.
 */
const char *
zfs_prop_column_name(zfs_prop_t prop)
{
	return (zfs_prop_table[prop].pd_colname);
}

/*
 * Returns whether the given property should be displayed right-justified for
 * 'zfs list'.
 */
boolean_t
zfs_prop_align_right(zfs_prop_t prop)
{
	return (zfs_prop_table[prop].pd_rightalign);
}

#endif

#if defined(_KERNEL) && defined(HAVE_SPL)
<<<<<<< HEAD
#include "zfs_config.h"
=======
>>>>>>> 38b6b005

static int zcommon_init(void) { return 0; }
static int zcommon_fini(void) { return 0; }

spl_module_init(zcommon_init);
spl_module_exit(zcommon_fini);

MODULE_DESCRIPTION("Generic ZFS support");
MODULE_AUTHOR(ZFS_META_AUTHOR);
MODULE_LICENSE(ZFS_META_LICENSE);

/* zfs dataset property functions */
EXPORT_SYMBOL(zfs_userquota_prop_prefixes);
EXPORT_SYMBOL(zfs_prop_init);
EXPORT_SYMBOL(zfs_prop_get_type);
EXPORT_SYMBOL(zfs_prop_get_table);
EXPORT_SYMBOL(zfs_prop_delegatable);

/* Dataset property functions shared between libzfs and kernel. */
EXPORT_SYMBOL(zfs_prop_default_string);
EXPORT_SYMBOL(zfs_prop_default_numeric);
EXPORT_SYMBOL(zfs_prop_readonly);
EXPORT_SYMBOL(zfs_prop_inheritable);
EXPORT_SYMBOL(zfs_prop_setonce);
EXPORT_SYMBOL(zfs_prop_to_name);
EXPORT_SYMBOL(zfs_name_to_prop);
EXPORT_SYMBOL(zfs_prop_user);
EXPORT_SYMBOL(zfs_prop_userquota);
EXPORT_SYMBOL(zfs_prop_index_to_string);
EXPORT_SYMBOL(zfs_prop_string_to_index);
EXPORT_SYMBOL(zfs_prop_valid_for_type);

#endif<|MERGE_RESOLUTION|>--- conflicted
+++ resolved
@@ -534,10 +534,6 @@
 #endif
 
 #if defined(_KERNEL) && defined(HAVE_SPL)
-<<<<<<< HEAD
-#include "zfs_config.h"
-=======
->>>>>>> 38b6b005
 
 static int zcommon_init(void) { return 0; }
 static int zcommon_fini(void) { return 0; }
