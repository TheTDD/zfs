/*
 * CDDL HEADER START
 *
 * The contents of this file are subject to the terms of the
 * Common Development and Distribution License (the "License").
 * You may not use this file except in compliance with the License.
 *
 * You can obtain a copy of the license at usr/src/OPENSOLARIS.LICENSE
 * or http://www.opensolaris.org/os/licensing.
 * See the License for the specific language governing permissions
 * and limitations under the License.
 *
 * When distributing Covered Code, include this CDDL HEADER in each
 * file and include the License file at usr/src/OPENSOLARIS.LICENSE.
 * If applicable, add the following below this CDDL HEADER, with the
 * fields enclosed by brackets "[]" replaced with your own identifying
 * information: Portions Copyright [yyyy] [name of copyright owner]
 *
 * CDDL HEADER END
 */
/*
 * Copyright 2010 Sun Microsystems, Inc.  All rights reserved.
 * Use is subject to license terms.
 */

#ifndef	_SYS_FS_ZFS_ZNODE_H
#define	_SYS_FS_ZFS_ZNODE_H

#ifdef _KERNEL
#include <sys/isa_defs.h>
#include <sys/types32.h>
#include <sys/attr.h>
#include <sys/list.h>
#include <sys/dmu.h>
#include <sys/sa.h>
#include <sys/zfs_vfsops.h>
#include <sys/rrwlock.h>
#include <sys/zfs_sa.h>
#endif
#include <sys/zfs_acl.h>
#include <sys/zil.h>

#ifdef	__cplusplus
extern "C" {
#endif

/*
 * Additional file level attributes, that are stored
 * in the upper half of zp_flags
 */
<<<<<<< HEAD
#define	ZFS_READONLY		0x0000000100000000ull
#define	ZFS_HIDDEN		0x0000000200000000ull
#define	ZFS_SYSTEM		0x0000000400000000ull
#define	ZFS_ARCHIVE		0x0000000800000000ull
#define	ZFS_IMMUTABLE		0x0000001000000000ull
#define	ZFS_NOUNLINK		0x0000002000000000ull
#define	ZFS_APPENDONLY		0x0000004000000000ull
#define	ZFS_NODUMP		0x0000008000000000ull
#define	ZFS_OPAQUE		0x0000010000000000ull
#define	ZFS_AV_QUARANTINED 	0x0000020000000000ull
#define	ZFS_AV_MODIFIED 	0x0000040000000000ull
=======
#define	ZFS_READONLY		0x0000000100000000
#define	ZFS_HIDDEN		0x0000000200000000
#define	ZFS_SYSTEM		0x0000000400000000
#define	ZFS_ARCHIVE		0x0000000800000000
#define	ZFS_IMMUTABLE		0x0000001000000000
#define	ZFS_NOUNLINK		0x0000002000000000
#define	ZFS_APPENDONLY		0x0000004000000000
#define	ZFS_NODUMP		0x0000008000000000
#define	ZFS_OPAQUE		0x0000010000000000
#define	ZFS_AV_QUARANTINED 	0x0000020000000000
#define	ZFS_AV_MODIFIED 	0x0000040000000000
#define	ZFS_REPARSE		0x0000080000000000
>>>>>>> 428870ff

#define	ZFS_ATTR_SET(zp, attr, value, pflags, tx) \
{ \
	if (value) \
		pflags |= attr; \
	else \
		pflags &= ~attr; \
	VERIFY(0 == sa_update(zp->z_sa_hdl, SA_ZPL_FLAGS(zp->z_zfsvfs), \
	    &pflags, sizeof (pflags), tx)); \
}

/*
 * Define special zfs pflags
 */
#define	ZFS_XATTR		0x1		/* is an extended attribute */
#define	ZFS_INHERIT_ACE		0x2		/* ace has inheritable ACEs */
#define	ZFS_ACL_TRIVIAL 	0x4		/* files ACL is trivial */
#define	ZFS_ACL_OBJ_ACE 	0x8		/* ACL has CMPLX Object ACE */
#define	ZFS_ACL_PROTECTED	0x10		/* ACL protected */
#define	ZFS_ACL_DEFAULTED	0x20		/* ACL should be defaulted */
#define	ZFS_ACL_AUTO_INHERIT	0x40		/* ACL should be inherited */
#define	ZFS_BONUS_SCANSTAMP	0x80		/* Scanstamp in bonus area */
#define	ZFS_NO_EXECS_DENIED	0x100		/* exec was given to everyone */

#define	SA_ZPL_ATIME(z)		z->z_attr_table[ZPL_ATIME]
#define	SA_ZPL_MTIME(z)		z->z_attr_table[ZPL_MTIME]
#define	SA_ZPL_CTIME(z)		z->z_attr_table[ZPL_CTIME]
#define	SA_ZPL_CRTIME(z)	z->z_attr_table[ZPL_CRTIME]
#define	SA_ZPL_GEN(z)		z->z_attr_table[ZPL_GEN]
#define	SA_ZPL_DACL_ACES(z)	z->z_attr_table[ZPL_DACL_ACES]
#define	SA_ZPL_XATTR(z)		z->z_attr_table[ZPL_XATTR]
#define	SA_ZPL_SYMLINK(z)	z->z_attr_table[ZPL_SYMLINK]
#define	SA_ZPL_RDEV(z)		z->z_attr_table[ZPL_RDEV]
#define	SA_ZPL_SCANSTAMP(z)	z->z_attr_table[ZPL_SCANSTAMP]
#define	SA_ZPL_UID(z)		z->z_attr_table[ZPL_UID]
#define	SA_ZPL_GID(z)		z->z_attr_table[ZPL_GID]
#define	SA_ZPL_PARENT(z)	z->z_attr_table[ZPL_PARENT]
#define	SA_ZPL_LINKS(z)		z->z_attr_table[ZPL_LINKS]
#define	SA_ZPL_MODE(z)		z->z_attr_table[ZPL_MODE]
#define	SA_ZPL_DACL_COUNT(z)	z->z_attr_table[ZPL_DACL_COUNT]
#define	SA_ZPL_FLAGS(z)		z->z_attr_table[ZPL_FLAGS]
#define	SA_ZPL_SIZE(z)		z->z_attr_table[ZPL_SIZE]
#define	SA_ZPL_ZNODE_ACL(z)	z->z_attr_table[ZPL_ZNODE_ACL]
#define	SA_ZPL_PAD(z)		z->z_attr_table[ZPL_PAD]

/*
 * Is ID ephemeral?
 */
#define	IS_EPHEMERAL(x)		(x > MAXUID)

/*
 * Should we use FUIDs?
 */
#define	USE_FUIDS(version, os)	(version >= ZPL_VERSION_FUID && \
    spa_version(dmu_objset_spa(os)) >= SPA_VERSION_FUID)
#define	USE_SA(version, os) (version >= ZPL_VERSION_SA && \
    spa_version(dmu_objset_spa(os)) >= SPA_VERSION_SA)

#define	MASTER_NODE_OBJ	1

/*
 * Special attributes for master node.
 * "userquota@" and "groupquota@" are also valid (from
 * zfs_userquota_prop_prefixes[]).
 */
#define	ZFS_FSID		"FSID"
#define	ZFS_UNLINKED_SET	"DELETE_QUEUE"
#define	ZFS_ROOT_OBJ		"ROOT"
#define	ZPL_VERSION_STR		"VERSION"
#define	ZFS_FUID_TABLES		"FUID"
#define	ZFS_SHARES_DIR		"SHARES"
#define	ZFS_SA_ATTRS		"SA_ATTRS"

#define	ZFS_MAX_BLOCKSIZE	(SPA_MAXBLOCKSIZE)

/* Path component length */
/*
 * The generic fs code uses MAXNAMELEN to represent
 * what the largest component length is.  Unfortunately,
 * this length includes the terminating NULL.  ZFS needs
 * to tell the users via pathconf() and statvfs() what the
 * true maximum length of a component is, excluding the NULL.
 */
#define	ZFS_MAXNAMELEN	(MAXNAMELEN - 1)

/*
 * Convert mode bits (zp_mode) to BSD-style DT_* values for storing in
 * the directory entries.
 */
#define	IFTODT(mode) (((mode) & S_IFMT) >> 12)

/*
 * The directory entry has the type (currently unused on Solaris) in the
 * top 4 bits, and the object number in the low 48 bits.  The "middle"
 * 12 bits are unused.
 */
#define	ZFS_DIRENT_TYPE(de) BF64_GET(de, 60, 4)
#define	ZFS_DIRENT_OBJ(de) BF64_GET(de, 0, 48)

/*
 * Directory entry locks control access to directory entries.
 * They are used to protect creates, deletes, and renames.
 * Each directory znode has a mutex and a list of locked names.
 */
#ifdef _KERNEL
typedef struct zfs_dirlock {
	char		*dl_name;	/* directory entry being locked */
	uint32_t	dl_sharecnt;	/* 0 if exclusive, > 0 if shared */
	uint8_t		dl_namelock;	/* 1 if z_name_lock is NOT held */
	uint16_t	dl_namesize;	/* set if dl_name was allocated */
	kcondvar_t	dl_cv;		/* wait for entry to be unlocked */
	struct znode	*dl_dzp;	/* directory znode */
	struct zfs_dirlock *dl_next;	/* next in z_dirlocks list */
} zfs_dirlock_t;

typedef struct znode {
	struct zfsvfs	*z_zfsvfs;
	vnode_t		*z_vnode;
	uint64_t	z_id;		/* object ID for this znode */
	kmutex_t	z_lock;		/* znode modification lock */
	krwlock_t	z_parent_lock;	/* parent lock for directories */
	krwlock_t	z_name_lock;	/* "master" lock for dirent locks */
	zfs_dirlock_t	*z_dirlocks;	/* directory entry lock list */
	kmutex_t	z_range_lock;	/* protects changes to z_range_avl */
	avl_tree_t	z_range_avl;	/* avl tree of file range locks */
	uint8_t		z_unlinked;	/* file has been unlinked */
	uint8_t		z_atime_dirty;	/* atime needs to be synced */
	uint8_t		z_zn_prefetch;	/* Prefetch znodes? */
	uint_t		z_blksz;	/* block size in bytes */
	uint_t		z_seq;		/* modification sequence number */
	uint64_t	z_mapcnt;	/* number of pages mapped to file */
	uint64_t	z_last_itx;	/* last ZIL itx on this znode */
	uint64_t	z_gen;		/* generation (cached) */
	uint64_t	z_size;		/* file size (cached) */
	uint64_t	z_atime[2];	/* atime (cached) */
	uint64_t	z_links;	/* file links (cached) */
	uint64_t	z_pflags;	/* pflags (cached) */
	uid_t		z_uid;		/* uid mapped (cached) */
	uid_t		z_gid;		/* gid mapped (cached) */
	mode_t		z_mode;		/* mode (cached) */
	uint32_t	z_sync_cnt;	/* synchronous open count */
	kmutex_t	z_acl_lock;	/* acl data lock */
	zfs_acl_t	*z_acl_cached;	/* cached acl */
	list_node_t	z_link_node;	/* all znodes in fs link */
	sa_handle_t	*z_sa_hdl;	/* handle to sa data */
	boolean_t	z_is_sa;	/* are we native sa? */
} znode_t;


/*
 * Range locking rules
 * --------------------
 * 1. When truncating a file (zfs_create, zfs_setattr, zfs_space) the whole
 *    file range needs to be locked as RL_WRITER. Only then can the pages be
 *    freed etc and zp_size reset. zp_size must be set within range lock.
 * 2. For writes and punching holes (zfs_write & zfs_space) just the range
 *    being written or freed needs to be locked as RL_WRITER.
 *    Multiple writes at the end of the file must coordinate zp_size updates
 *    to ensure data isn't lost. A compare and swap loop is currently used
 *    to ensure the file size is at least the offset last written.
 * 3. For reads (zfs_read, zfs_get_data & zfs_putapage) just the range being
 *    read needs to be locked as RL_READER. A check against zp_size can then
 *    be made for reading beyond end of file.
 */

/*
 * Convert between znode pointers and vnode pointers
 */
#define	ZTOV(ZP)	((ZP)->z_vnode)
#define	VTOZ(VP)	((znode_t *)(VP)->v_data)

/*
 * ZFS_ENTER() is called on entry to each ZFS vnode and vfs operation.
 * ZFS_EXIT() must be called before exitting the vop.
 * ZFS_VERIFY_ZP() verifies the znode is valid.
 */
#define	ZFS_ENTER(zfsvfs) \
	{ \
		rrw_enter(&(zfsvfs)->z_teardown_lock, RW_READER, FTAG); \
		if ((zfsvfs)->z_unmounted) { \
			ZFS_EXIT(zfsvfs); \
			return (EIO); \
		} \
	}

#define	ZFS_EXIT(zfsvfs) rrw_exit(&(zfsvfs)->z_teardown_lock, FTAG)

#define	ZFS_VERIFY_ZP(zp) \
	if ((zp)->z_sa_hdl == NULL) { \
		ZFS_EXIT((zp)->z_zfsvfs); \
		return (EIO); \
	} \

/*
 * Macros for dealing with dmu_buf_hold
 */
#define	ZFS_OBJ_HASH(obj_num)	((obj_num) & (ZFS_OBJ_MTX_SZ - 1))
#define	ZFS_OBJ_MUTEX(zfsvfs, obj_num)	\
	(&(zfsvfs)->z_hold_mtx[ZFS_OBJ_HASH(obj_num)])
#define	ZFS_OBJ_HOLD_ENTER(zfsvfs, obj_num) \
	mutex_enter(ZFS_OBJ_MUTEX((zfsvfs), (obj_num)))
#define	ZFS_OBJ_HOLD_TRYENTER(zfsvfs, obj_num) \
	mutex_tryenter(ZFS_OBJ_MUTEX((zfsvfs), (obj_num)))
#define	ZFS_OBJ_HOLD_EXIT(zfsvfs, obj_num) \
	mutex_exit(ZFS_OBJ_MUTEX((zfsvfs), (obj_num)))

/*
 * Macros to encode/decode ZFS stored time values from/to struct timespec
 */
#define	ZFS_TIME_ENCODE(tp, stmp)		\
{						\
	(stmp)[0] = (uint64_t)(tp)->tv_sec;	\
	(stmp)[1] = (uint64_t)(tp)->tv_nsec;	\
}

#define	ZFS_TIME_DECODE(tp, stmp)		\
{						\
	(tp)->tv_sec = (time_t)(stmp)[0];		\
	(tp)->tv_nsec = (long)(stmp)[1];		\
}

/*
 * Timestamp defines
 */
#define	ACCESSED		(AT_ATIME)
#define	STATE_CHANGED		(AT_CTIME)
#define	CONTENT_MODIFIED	(AT_MTIME | AT_CTIME)

#define	ZFS_ACCESSTIME_STAMP(zfsvfs, zp) \
	if ((zfsvfs)->z_atime && !((zfsvfs)->z_vfs->vfs_flag & VFS_RDONLY)) \
		zfs_tstamp_update_setup(zp, ACCESSED, NULL, NULL, B_FALSE);

extern int	zfs_init_fs(zfsvfs_t *, znode_t **);
extern void	zfs_set_dataprop(objset_t *);
extern void	zfs_create_fs(objset_t *os, cred_t *cr, nvlist_t *,
    dmu_tx_t *tx);
extern void	zfs_tstamp_update_setup(znode_t *, uint_t, uint64_t [2],
    uint64_t [2], boolean_t);
extern void	zfs_grow_blocksize(znode_t *, uint64_t, dmu_tx_t *);
extern int	zfs_freesp(znode_t *, uint64_t, uint64_t, int, boolean_t);
extern void	zfs_znode_init(void);
extern void	zfs_znode_fini(void);
extern int	zfs_zget(zfsvfs_t *, uint64_t, znode_t **);
extern int	zfs_rezget(znode_t *);
extern void	zfs_zinactive(znode_t *);
extern void	zfs_znode_delete(znode_t *, dmu_tx_t *);
extern void	zfs_znode_free(znode_t *);
extern void	zfs_remove_op_tables();
extern int	zfs_create_op_tables();
extern int	zfs_sync(vfs_t *vfsp, short flag, cred_t *cr);
extern dev_t	zfs_cmpldev(uint64_t);
extern int	zfs_get_zplprop(objset_t *os, zfs_prop_t prop, uint64_t *value);
extern int	zfs_get_stats(objset_t *os, nvlist_t *nv);
extern void	zfs_znode_dmu_fini(znode_t *);

extern void zfs_log_create(zilog_t *zilog, dmu_tx_t *tx, uint64_t txtype,
    znode_t *dzp, znode_t *zp, char *name, vsecattr_t *, zfs_fuid_info_t *,
    vattr_t *vap);
extern int zfs_log_create_txtype(zil_create_t, vsecattr_t *vsecp,
    vattr_t *vap);
extern void zfs_log_remove(zilog_t *zilog, dmu_tx_t *tx, uint64_t txtype,
    znode_t *dzp, char *name);
extern void zfs_log_link(zilog_t *zilog, dmu_tx_t *tx, uint64_t txtype,
    znode_t *dzp, znode_t *zp, char *name);
extern void zfs_log_symlink(zilog_t *zilog, dmu_tx_t *tx, uint64_t txtype,
    znode_t *dzp, znode_t *zp, char *name, char *link);
extern void zfs_log_rename(zilog_t *zilog, dmu_tx_t *tx, uint64_t txtype,
    znode_t *sdzp, char *sname, znode_t *tdzp, char *dname, znode_t *szp);
extern void zfs_log_write(zilog_t *zilog, dmu_tx_t *tx, int txtype,
    znode_t *zp, offset_t off, ssize_t len, int ioflag);
extern void zfs_log_truncate(zilog_t *zilog, dmu_tx_t *tx, int txtype,
    znode_t *zp, uint64_t off, uint64_t len);
extern void zfs_log_setattr(zilog_t *zilog, dmu_tx_t *tx, int txtype,
    znode_t *zp, vattr_t *vap, uint_t mask_applied, zfs_fuid_info_t *fuidp);
extern void zfs_log_acl(zilog_t *zilog, dmu_tx_t *tx, znode_t *zp,
    vsecattr_t *vsecp, zfs_fuid_info_t *fuidp);
extern void zfs_xvattr_set(znode_t *zp, xvattr_t *xvap, dmu_tx_t *tx);
extern void zfs_upgrade(zfsvfs_t *zfsvfs, dmu_tx_t *tx);
extern int zfs_create_share_dir(zfsvfs_t *zfsvfs, dmu_tx_t *tx);

extern caddr_t zfs_map_page(page_t *, enum seg_rw);
extern void zfs_unmap_page(page_t *, caddr_t);

extern zil_get_data_t zfs_get_data;
extern zil_replay_func_t *zfs_replay_vector[TX_MAX_TYPE];
extern int zfsfstype;

#endif /* _KERNEL */

extern int zfs_obj_to_path(objset_t *osp, uint64_t obj, char *buf, int len);

#ifdef	__cplusplus
}
#endif

#endif	/* _SYS_FS_ZFS_ZNODE_H */<|MERGE_RESOLUTION|>--- conflicted
+++ resolved
@@ -48,7 +48,6 @@
  * Additional file level attributes, that are stored
  * in the upper half of zp_flags
  */
-<<<<<<< HEAD
 #define	ZFS_READONLY		0x0000000100000000ull
 #define	ZFS_HIDDEN		0x0000000200000000ull
 #define	ZFS_SYSTEM		0x0000000400000000ull
@@ -60,20 +59,7 @@
 #define	ZFS_OPAQUE		0x0000010000000000ull
 #define	ZFS_AV_QUARANTINED 	0x0000020000000000ull
 #define	ZFS_AV_MODIFIED 	0x0000040000000000ull
-=======
-#define	ZFS_READONLY		0x0000000100000000
-#define	ZFS_HIDDEN		0x0000000200000000
-#define	ZFS_SYSTEM		0x0000000400000000
-#define	ZFS_ARCHIVE		0x0000000800000000
-#define	ZFS_IMMUTABLE		0x0000001000000000
-#define	ZFS_NOUNLINK		0x0000002000000000
-#define	ZFS_APPENDONLY		0x0000004000000000
-#define	ZFS_NODUMP		0x0000008000000000
-#define	ZFS_OPAQUE		0x0000010000000000
-#define	ZFS_AV_QUARANTINED 	0x0000020000000000
-#define	ZFS_AV_MODIFIED 	0x0000040000000000
-#define	ZFS_REPARSE		0x0000080000000000
->>>>>>> 428870ff
+#define	ZFS_REPARSE		0x0000080000000000ull
 
 #define	ZFS_ATTR_SET(zp, attr, value, pflags, tx) \
 { \
