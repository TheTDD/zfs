--- conflicted
+++ resolved
@@ -2542,14 +2542,8 @@
 		if (ds->ds_phys->ds_prev_snap_obj == 0)
 			continue;
 
-<<<<<<< HEAD
-		if ((err = bplist_space(&ds->ds_deadlist,
-		    &dlused, &dlcomp, &dluncomp)))
-			return (err);
-=======
 		dsl_deadlist_space(&ds->ds_deadlist,
 		    &dlused, &dlcomp, &dluncomp);
->>>>>>> 428870ff
 		pa->used += dlused;
 		pa->comp += dlcomp;
 		pa->uncomp += dluncomp;
