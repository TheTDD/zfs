--- conflicted
+++ resolved
@@ -813,15 +813,9 @@
 		packed = vmem_alloc(size, KM_SLEEP);
 		VERIFY(nvlist_pack(nvl, &packed, &size, NV_ENCODE_NATIVE,
 		    KM_SLEEP) == 0);
-<<<<<<< HEAD
-		error = xcopyout(packed, (void *)(uintptr_t)zc->zc_nvlist_dst,
-		    size);
-		vmem_free(packed, size);
-=======
 		error = ddi_copyout(packed,
 		    (void *)(uintptr_t)zc->zc_nvlist_dst, size, zc->zc_iflags);
-		kmem_free(packed, size);
->>>>>>> 65845924
+		vmem_free(packed, size);
 	}
 
 	zc->zc_nvlist_dst_size = size;
