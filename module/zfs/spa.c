--- conflicted
+++ resolved
@@ -1139,16 +1139,6 @@
 			return (1);
 		}
 		break;
-<<<<<<< HEAD
-
-	case SPA_LOG_CLEAR:
-		(void) dmu_objset_find(spa->spa_name, zil_clear_log_chain, NULL,
-		    DS_FIND_CHILDREN);
-		break;
-	case SPA_LOG_GOOD:
-		break;
-=======
->>>>>>> 9babb374
 	}
 	return (0);
 }
