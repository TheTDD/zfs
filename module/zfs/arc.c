/*
 * CDDL HEADER START
 *
 * The contents of this file are subject to the terms of the
 * Common Development and Distribution License (the "License").
 * You may not use this file except in compliance with the License.
 *
 * You can obtain a copy of the license at usr/src/OPENSOLARIS.LICENSE
 * or http://www.opensolaris.org/os/licensing.
 * See the License for the specific language governing permissions
 * and limitations under the License.
 *
 * When distributing Covered Code, include this CDDL HEADER in each
 * file and include the License file at usr/src/OPENSOLARIS.LICENSE.
 * If applicable, add the following below this CDDL HEADER, with the
 * fields enclosed by brackets "[]" replaced with your own identifying
 * information: Portions Copyright [yyyy] [name of copyright owner]
 *
 * CDDL HEADER END
 */
/*
 * Copyright 2009 Sun Microsystems, Inc.  All rights reserved.
 * Use is subject to license terms.
 */

/*
 * DVA-based Adjustable Replacement Cache
 *
 * While much of the theory of operation used here is
 * based on the self-tuning, low overhead replacement cache
 * presented by Megiddo and Modha at FAST 2003, there are some
 * significant differences:
 *
 * 1. The Megiddo and Modha model assumes any page is evictable.
 * Pages in its cache cannot be "locked" into memory.  This makes
 * the eviction algorithm simple: evict the last page in the list.
 * This also make the performance characteristics easy to reason
 * about.  Our cache is not so simple.  At any given moment, some
 * subset of the blocks in the cache are un-evictable because we
 * have handed out a reference to them.  Blocks are only evictable
 * when there are no external references active.  This makes
 * eviction far more problematic:  we choose to evict the evictable
 * blocks that are the "lowest" in the list.
 *
 * There are times when it is not possible to evict the requested
 * space.  In these circumstances we are unable to adjust the cache
 * size.  To prevent the cache growing unbounded at these times we
 * implement a "cache throttle" that slows the flow of new data
 * into the cache until we can make space available.
 *
 * 2. The Megiddo and Modha model assumes a fixed cache size.
 * Pages are evicted when the cache is full and there is a cache
 * miss.  Our model has a variable sized cache.  It grows with
 * high use, but also tries to react to memory pressure from the
 * operating system: decreasing its size when system memory is
 * tight.
 *
 * 3. The Megiddo and Modha model assumes a fixed page size. All
 * elements of the cache are therefor exactly the same size.  So
 * when adjusting the cache size following a cache miss, its simply
 * a matter of choosing a single page to evict.  In our model, we
 * have variable sized cache blocks (rangeing from 512 bytes to
 * 128K bytes).  We therefor choose a set of blocks to evict to make
 * space for a cache miss that approximates as closely as possible
 * the space used by the new block.
 *
 * See also:  "ARC: A Self-Tuning, Low Overhead Replacement Cache"
 * by N. Megiddo & D. Modha, FAST 2003
 */

/*
 * The locking model:
 *
 * A new reference to a cache buffer can be obtained in two
 * ways: 1) via a hash table lookup using the DVA as a key,
 * or 2) via one of the ARC lists.  The arc_read() interface
 * uses method 1, while the internal arc algorithms for
 * adjusting the cache use method 2.  We therefor provide two
 * types of locks: 1) the hash table lock array, and 2) the
 * arc list locks.
 *
 * Buffers do not have their own mutexs, rather they rely on the
 * hash table mutexs for the bulk of their protection (i.e. most
 * fields in the arc_buf_hdr_t are protected by these mutexs).
 *
 * buf_hash_find() returns the appropriate mutex (held) when it
 * locates the requested buffer in the hash table.  It returns
 * NULL for the mutex if the buffer was not in the table.
 *
 * buf_hash_remove() expects the appropriate hash mutex to be
 * already held before it is invoked.
 *
 * Each arc state also has a mutex which is used to protect the
 * buffer list associated with the state.  When attempting to
 * obtain a hash table lock while holding an arc list lock you
 * must use: mutex_tryenter() to avoid deadlock.  Also note that
 * the active state mutex must be held before the ghost state mutex.
 *
 * Arc buffers may have an associated eviction callback function.
 * This function will be invoked prior to removing the buffer (e.g.
 * in arc_do_user_evicts()).  Note however that the data associated
 * with the buffer may be evicted prior to the callback.  The callback
 * must be made with *no locks held* (to prevent deadlock).  Additionally,
 * the users of callbacks must ensure that their private data is
 * protected from simultaneous callbacks from arc_buf_evict()
 * and arc_do_user_evicts().
 *
 * Note that the majority of the performance stats are manipulated
 * with atomic operations.
 *
 * The L2ARC uses the l2arc_buflist_mtx global mutex for the following:
 *
 *	- L2ARC buflist creation
 *	- L2ARC buflist eviction
 *	- L2ARC write completion, which walks L2ARC buflists
 *	- ARC header destruction, as it removes from L2ARC buflists
 *	- ARC header release, as it removes from L2ARC buflists
 */

#include <sys/spa.h>
#include <sys/zio.h>
#include <sys/zio_checksum.h>
#include <sys/zfs_context.h>
#include <sys/arc.h>
#include <sys/refcount.h>
#include <sys/vdev.h>
#ifdef _KERNEL
#include <sys/vmsystm.h>
#include <vm/anon.h>
#include <sys/fs/swapnode.h>
#include <sys/dnlc.h>
#endif
#include <sys/callb.h>
#include <sys/kstat.h>

static kmutex_t		arc_reclaim_thr_lock;
static kcondvar_t	arc_reclaim_thr_cv;	/* used to signal reclaim thr */
static uint8_t		arc_thread_exit;

extern int zfs_write_limit_shift;
extern uint64_t zfs_write_limit_max;
extern kmutex_t zfs_write_limit_lock;

#define	ARC_REDUCE_DNLC_PERCENT	3
uint_t arc_reduce_dnlc_percent = ARC_REDUCE_DNLC_PERCENT;

typedef enum arc_reclaim_strategy {
	ARC_RECLAIM_AGGR,		/* Aggressive reclaim strategy */
	ARC_RECLAIM_CONS		/* Conservative reclaim strategy */
} arc_reclaim_strategy_t;

/* number of seconds before growing cache again */
static int		arc_grow_retry = 60;

/* shift of arc_c for calculating both min and max arc_p */
static int		arc_p_min_shift = 4;

/* log2(fraction of arc to reclaim) */
static int		arc_shrink_shift = 5;

/*
 * minimum lifespan of a prefetch block in clock ticks
 * (initialized in arc_init())
 */
static int		arc_min_prefetch_lifespan;

static int arc_dead;

/*
 * The arc has filled available memory and has now warmed up.
 */
static boolean_t arc_warm;

/*
 * These tunables are for performance analysis.
 */
uint64_t zfs_arc_max;
uint64_t zfs_arc_min;
uint64_t zfs_arc_meta_limit = 0;
int zfs_mdcomp_disable = 0;
int zfs_arc_grow_retry = 0;
int zfs_arc_shrink_shift = 0;
int zfs_arc_p_min_shift = 0;

/*
 * Note that buffers can be in one of 6 states:
 *	ARC_anon	- anonymous (discussed below)
 *	ARC_mru		- recently used, currently cached
 *	ARC_mru_ghost	- recentely used, no longer in cache
 *	ARC_mfu		- frequently used, currently cached
 *	ARC_mfu_ghost	- frequently used, no longer in cache
 *	ARC_l2c_only	- exists in L2ARC but not other states
 * When there are no active references to the buffer, they are
 * are linked onto a list in one of these arc states.  These are
 * the only buffers that can be evicted or deleted.  Within each
 * state there are multiple lists, one for meta-data and one for
 * non-meta-data.  Meta-data (indirect blocks, blocks of dnodes,
 * etc.) is tracked separately so that it can be managed more
 * explicitly: favored over data, limited explicitly.
 *
 * Anonymous buffers are buffers that are not associated with
 * a DVA.  These are buffers that hold dirty block copies
 * before they are written to stable storage.  By definition,
 * they are "ref'd" and are considered part of arc_mru
 * that cannot be freed.  Generally, they will aquire a DVA
 * as they are written and migrate onto the arc_mru list.
 *
 * The ARC_l2c_only state is for buffers that are in the second
 * level ARC but no longer in any of the ARC_m* lists.  The second
 * level ARC itself may also contain buffers that are in any of
 * the ARC_m* states - meaning that a buffer can exist in two
 * places.  The reason for the ARC_l2c_only state is to keep the
 * buffer header in the hash table, so that reads that hit the
 * second level ARC benefit from these fast lookups.
 */

typedef struct arc_state {
	list_t	arcs_list[ARC_BUFC_NUMTYPES];	/* list of evictable buffers */
	uint64_t arcs_lsize[ARC_BUFC_NUMTYPES];	/* amount of evictable data */
	uint64_t arcs_size;	/* total amount of data in this state */
	kmutex_t arcs_mtx;
} arc_state_t;

/* The 6 states: */
static arc_state_t ARC_anon;
static arc_state_t ARC_mru;
static arc_state_t ARC_mru_ghost;
static arc_state_t ARC_mfu;
static arc_state_t ARC_mfu_ghost;
static arc_state_t ARC_l2c_only;

typedef struct arc_stats {
	kstat_named_t arcstat_hits;
	kstat_named_t arcstat_misses;
	kstat_named_t arcstat_demand_data_hits;
	kstat_named_t arcstat_demand_data_misses;
	kstat_named_t arcstat_demand_metadata_hits;
	kstat_named_t arcstat_demand_metadata_misses;
	kstat_named_t arcstat_prefetch_data_hits;
	kstat_named_t arcstat_prefetch_data_misses;
	kstat_named_t arcstat_prefetch_metadata_hits;
	kstat_named_t arcstat_prefetch_metadata_misses;
	kstat_named_t arcstat_mru_hits;
	kstat_named_t arcstat_mru_ghost_hits;
	kstat_named_t arcstat_mfu_hits;
	kstat_named_t arcstat_mfu_ghost_hits;
	kstat_named_t arcstat_deleted;
	kstat_named_t arcstat_recycle_miss;
	kstat_named_t arcstat_mutex_miss;
	kstat_named_t arcstat_evict_skip;
	kstat_named_t arcstat_hash_elements;
	kstat_named_t arcstat_hash_elements_max;
	kstat_named_t arcstat_hash_collisions;
	kstat_named_t arcstat_hash_chains;
	kstat_named_t arcstat_hash_chain_max;
	kstat_named_t arcstat_p;
	kstat_named_t arcstat_c;
	kstat_named_t arcstat_c_min;
	kstat_named_t arcstat_c_max;
	kstat_named_t arcstat_size;
	kstat_named_t arcstat_hdr_size;
	kstat_named_t arcstat_data_size;
	kstat_named_t arcstat_other_size;
	kstat_named_t arcstat_l2_hits;
	kstat_named_t arcstat_l2_misses;
	kstat_named_t arcstat_l2_feeds;
	kstat_named_t arcstat_l2_rw_clash;
	kstat_named_t arcstat_l2_read_bytes;
	kstat_named_t arcstat_l2_write_bytes;
	kstat_named_t arcstat_l2_writes_sent;
	kstat_named_t arcstat_l2_writes_done;
	kstat_named_t arcstat_l2_writes_error;
	kstat_named_t arcstat_l2_writes_hdr_miss;
	kstat_named_t arcstat_l2_evict_lock_retry;
	kstat_named_t arcstat_l2_evict_reading;
	kstat_named_t arcstat_l2_free_on_write;
	kstat_named_t arcstat_l2_abort_lowmem;
	kstat_named_t arcstat_l2_cksum_bad;
	kstat_named_t arcstat_l2_io_error;
	kstat_named_t arcstat_l2_size;
	kstat_named_t arcstat_l2_hdr_size;
	kstat_named_t arcstat_memory_throttle_count;
} arc_stats_t;

static arc_stats_t arc_stats = {
	{ "hits",			KSTAT_DATA_UINT64 },
	{ "misses",			KSTAT_DATA_UINT64 },
	{ "demand_data_hits",		KSTAT_DATA_UINT64 },
	{ "demand_data_misses",		KSTAT_DATA_UINT64 },
	{ "demand_metadata_hits",	KSTAT_DATA_UINT64 },
	{ "demand_metadata_misses",	KSTAT_DATA_UINT64 },
	{ "prefetch_data_hits",		KSTAT_DATA_UINT64 },
	{ "prefetch_data_misses",	KSTAT_DATA_UINT64 },
	{ "prefetch_metadata_hits",	KSTAT_DATA_UINT64 },
	{ "prefetch_metadata_misses",	KSTAT_DATA_UINT64 },
	{ "mru_hits",			KSTAT_DATA_UINT64 },
	{ "mru_ghost_hits",		KSTAT_DATA_UINT64 },
	{ "mfu_hits",			KSTAT_DATA_UINT64 },
	{ "mfu_ghost_hits",		KSTAT_DATA_UINT64 },
	{ "deleted",			KSTAT_DATA_UINT64 },
	{ "recycle_miss",		KSTAT_DATA_UINT64 },
	{ "mutex_miss",			KSTAT_DATA_UINT64 },
	{ "evict_skip",			KSTAT_DATA_UINT64 },
	{ "hash_elements",		KSTAT_DATA_UINT64 },
	{ "hash_elements_max",		KSTAT_DATA_UINT64 },
	{ "hash_collisions",		KSTAT_DATA_UINT64 },
	{ "hash_chains",		KSTAT_DATA_UINT64 },
	{ "hash_chain_max",		KSTAT_DATA_UINT64 },
	{ "p",				KSTAT_DATA_UINT64 },
	{ "c",				KSTAT_DATA_UINT64 },
	{ "c_min",			KSTAT_DATA_UINT64 },
	{ "c_max",			KSTAT_DATA_UINT64 },
	{ "size",			KSTAT_DATA_UINT64 },
	{ "hdr_size",			KSTAT_DATA_UINT64 },
	{ "data_size",			KSTAT_DATA_UINT64 },
	{ "other_size",			KSTAT_DATA_UINT64 },
	{ "l2_hits",			KSTAT_DATA_UINT64 },
	{ "l2_misses",			KSTAT_DATA_UINT64 },
	{ "l2_feeds",			KSTAT_DATA_UINT64 },
	{ "l2_rw_clash",		KSTAT_DATA_UINT64 },
	{ "l2_read_bytes",		KSTAT_DATA_UINT64 },
	{ "l2_write_bytes",		KSTAT_DATA_UINT64 },
	{ "l2_writes_sent",		KSTAT_DATA_UINT64 },
	{ "l2_writes_done",		KSTAT_DATA_UINT64 },
	{ "l2_writes_error",		KSTAT_DATA_UINT64 },
	{ "l2_writes_hdr_miss",		KSTAT_DATA_UINT64 },
	{ "l2_evict_lock_retry",	KSTAT_DATA_UINT64 },
	{ "l2_evict_reading",		KSTAT_DATA_UINT64 },
	{ "l2_free_on_write",		KSTAT_DATA_UINT64 },
	{ "l2_abort_lowmem",		KSTAT_DATA_UINT64 },
	{ "l2_cksum_bad",		KSTAT_DATA_UINT64 },
	{ "l2_io_error",		KSTAT_DATA_UINT64 },
	{ "l2_size",			KSTAT_DATA_UINT64 },
	{ "l2_hdr_size",		KSTAT_DATA_UINT64 },
	{ "memory_throttle_count",	KSTAT_DATA_UINT64 }
};

#define	ARCSTAT(stat)	(arc_stats.stat.value.ui64)

#define	ARCSTAT_INCR(stat, val) \
	atomic_add_64(&arc_stats.stat.value.ui64, (val));

#define	ARCSTAT_BUMP(stat) 	ARCSTAT_INCR(stat, 1)
#define	ARCSTAT_BUMPDOWN(stat)	ARCSTAT_INCR(stat, -1)

#define	ARCSTAT_MAX(stat, val) {					\
	uint64_t m;							\
	while ((val) > (m = arc_stats.stat.value.ui64) &&		\
	    (m != atomic_cas_64(&arc_stats.stat.value.ui64, m, (val))))	\
		continue;						\
}

#define	ARCSTAT_MAXSTAT(stat) \
	ARCSTAT_MAX(stat##_max, arc_stats.stat.value.ui64)

/*
 * We define a macro to allow ARC hits/misses to be easily broken down by
 * two separate conditions, giving a total of four different subtypes for
 * each of hits and misses (so eight statistics total).
 */
#define	ARCSTAT_CONDSTAT(cond1, stat1, notstat1, cond2, stat2, notstat2, stat) \
	if (cond1) {							\
		if (cond2) {						\
			ARCSTAT_BUMP(arcstat_##stat1##_##stat2##_##stat); \
		} else {						\
			ARCSTAT_BUMP(arcstat_##stat1##_##notstat2##_##stat); \
		}							\
	} else {							\
		if (cond2) {						\
			ARCSTAT_BUMP(arcstat_##notstat1##_##stat2##_##stat); \
		} else {						\
			ARCSTAT_BUMP(arcstat_##notstat1##_##notstat2##_##stat);\
		}							\
	}

kstat_t			*arc_ksp;
static arc_state_t 	*arc_anon;
static arc_state_t	*arc_mru;
static arc_state_t	*arc_mru_ghost;
static arc_state_t	*arc_mfu;
static arc_state_t	*arc_mfu_ghost;
static arc_state_t	*arc_l2c_only;

/*
 * There are several ARC variables that are critical to export as kstats --
 * but we don't want to have to grovel around in the kstat whenever we wish to
 * manipulate them.  For these variables, we therefore define them to be in
 * terms of the statistic variable.  This assures that we are not introducing
 * the possibility of inconsistency by having shadow copies of the variables,
 * while still allowing the code to be readable.
 */
#define	arc_size	ARCSTAT(arcstat_size)	/* actual total arc size */
#define	arc_p		ARCSTAT(arcstat_p)	/* target size of MRU */
#define	arc_c		ARCSTAT(arcstat_c)	/* target size of cache */
#define	arc_c_min	ARCSTAT(arcstat_c_min)	/* min target cache size */
#define	arc_c_max	ARCSTAT(arcstat_c_max)	/* max target cache size */

static int		arc_no_grow;	/* Don't try to grow cache size */
static uint64_t		arc_tempreserve;
static uint64_t		arc_meta_used;
static uint64_t		arc_meta_limit;
static uint64_t		arc_meta_max = 0;

typedef struct l2arc_buf_hdr l2arc_buf_hdr_t;

typedef struct arc_callback arc_callback_t;

struct arc_callback {
	void			*acb_private;
	arc_done_func_t		*acb_done;
	arc_buf_t		*acb_buf;
	zio_t			*acb_zio_dummy;
	arc_callback_t		*acb_next;
};

typedef struct arc_write_callback arc_write_callback_t;

struct arc_write_callback {
	void		*awcb_private;
	arc_done_func_t	*awcb_ready;
	arc_done_func_t	*awcb_done;
	arc_buf_t	*awcb_buf;
};

struct arc_buf_hdr {
	/* protected by hash lock */
	dva_t			b_dva;
	uint64_t		b_birth;
	uint64_t		b_cksum0;

	kmutex_t		b_freeze_lock;
	zio_cksum_t		*b_freeze_cksum;

	arc_buf_hdr_t		*b_hash_next;
	arc_buf_t		*b_buf;
	uint32_t		b_flags;
	uint32_t		b_datacnt;

	arc_callback_t		*b_acb;
	kcondvar_t		b_cv;

	/* immutable */
	arc_buf_contents_t	b_type;
	uint64_t		b_size;
	uint64_t		b_spa;

	/* protected by arc state mutex */
	arc_state_t		*b_state;
	list_node_t		b_arc_node;

	/* updated atomically */
	clock_t			b_arc_access;

	/* self protecting */
	refcount_t		b_refcnt;

	l2arc_buf_hdr_t		*b_l2hdr;
	list_node_t		b_l2node;
};

static arc_buf_t *arc_eviction_list;
static kmutex_t arc_eviction_mtx;
static arc_buf_hdr_t arc_eviction_hdr;
static void arc_get_data_buf(arc_buf_t *buf);
static void arc_access(arc_buf_hdr_t *buf, kmutex_t *hash_lock);
static int arc_evict_needed(arc_buf_contents_t type);
static void arc_evict_ghost(arc_state_t *state, uint64_t spa, int64_t bytes);

#define	GHOST_STATE(state)	\
	((state) == arc_mru_ghost || (state) == arc_mfu_ghost ||	\
	(state) == arc_l2c_only)

/*
 * Private ARC flags.  These flags are private ARC only flags that will show up
 * in b_flags in the arc_hdr_buf_t.  Some flags are publicly declared, and can
 * be passed in as arc_flags in things like arc_read.  However, these flags
 * should never be passed and should only be set by ARC code.  When adding new
 * public flags, make sure not to smash the private ones.
 */

#define	ARC_IN_HASH_TABLE	(1 << 9)	/* this buffer is hashed */
#define	ARC_IO_IN_PROGRESS	(1 << 10)	/* I/O in progress for buf */
#define	ARC_IO_ERROR		(1 << 11)	/* I/O failed for buf */
#define	ARC_FREED_IN_READ	(1 << 12)	/* buf freed while in read */
#define	ARC_BUF_AVAILABLE	(1 << 13)	/* block not in active use */
#define	ARC_INDIRECT		(1 << 14)	/* this is an indirect block */
#define	ARC_FREE_IN_PROGRESS	(1 << 15)	/* hdr about to be freed */
#define	ARC_L2_WRITING		(1 << 16)	/* L2ARC write in progress */
#define	ARC_L2_EVICTED		(1 << 17)	/* evicted during I/O */
#define	ARC_L2_WRITE_HEAD	(1 << 18)	/* head of write list */
#define	ARC_STORED		(1 << 19)	/* has been store()d to */

#define	HDR_IN_HASH_TABLE(hdr)	((hdr)->b_flags & ARC_IN_HASH_TABLE)
#define	HDR_IO_IN_PROGRESS(hdr)	((hdr)->b_flags & ARC_IO_IN_PROGRESS)
#define	HDR_IO_ERROR(hdr)	((hdr)->b_flags & ARC_IO_ERROR)
#define	HDR_PREFETCH(hdr)	((hdr)->b_flags & ARC_PREFETCH)
#define	HDR_FREED_IN_READ(hdr)	((hdr)->b_flags & ARC_FREED_IN_READ)
#define	HDR_BUF_AVAILABLE(hdr)	((hdr)->b_flags & ARC_BUF_AVAILABLE)
#define	HDR_FREE_IN_PROGRESS(hdr)	((hdr)->b_flags & ARC_FREE_IN_PROGRESS)
#define	HDR_L2CACHE(hdr)	((hdr)->b_flags & ARC_L2CACHE)
#define	HDR_L2_READING(hdr)	((hdr)->b_flags & ARC_IO_IN_PROGRESS &&	\
				    (hdr)->b_l2hdr != NULL)
#define	HDR_L2_WRITING(hdr)	((hdr)->b_flags & ARC_L2_WRITING)
#define	HDR_L2_EVICTED(hdr)	((hdr)->b_flags & ARC_L2_EVICTED)
#define	HDR_L2_WRITE_HEAD(hdr)	((hdr)->b_flags & ARC_L2_WRITE_HEAD)

/*
 * Other sizes
 */

#define	HDR_SIZE ((int64_t)sizeof (arc_buf_hdr_t))
#define	L2HDR_SIZE ((int64_t)sizeof (l2arc_buf_hdr_t))

/*
 * Hash table routines
 */

#define	HT_LOCK_PAD	64

struct ht_lock {
	kmutex_t	ht_lock;
#ifdef _KERNEL
	unsigned char	pad[(HT_LOCK_PAD - sizeof (kmutex_t))];
#endif
};

#define	BUF_LOCKS 256
typedef struct buf_hash_table {
	uint64_t ht_mask;
	arc_buf_hdr_t **ht_table;
	struct ht_lock ht_locks[BUF_LOCKS];
} buf_hash_table_t;

static buf_hash_table_t buf_hash_table;

#define	BUF_HASH_INDEX(spa, dva, birth) \
	(buf_hash(spa, dva, birth) & buf_hash_table.ht_mask)
#define	BUF_HASH_LOCK_NTRY(idx) (buf_hash_table.ht_locks[idx & (BUF_LOCKS-1)])
#define	BUF_HASH_LOCK(idx)	(&(BUF_HASH_LOCK_NTRY(idx).ht_lock))
#define	HDR_LOCK(buf) \
	(BUF_HASH_LOCK(BUF_HASH_INDEX(buf->b_spa, &buf->b_dva, buf->b_birth)))

uint64_t zfs_crc64_table[256];

/*
 * Level 2 ARC
 */

#define	L2ARC_WRITE_SIZE	(8 * 1024 * 1024)	/* initial write max */
#define	L2ARC_HEADROOM		2		/* num of writes */
#define	L2ARC_FEED_SECS		1		/* caching interval secs */
#define	L2ARC_FEED_MIN_MS	200		/* min caching interval ms */

#define	l2arc_writes_sent	ARCSTAT(arcstat_l2_writes_sent)
#define	l2arc_writes_done	ARCSTAT(arcstat_l2_writes_done)

/*
 * L2ARC Performance Tunables
 */
uint64_t l2arc_write_max = L2ARC_WRITE_SIZE;	/* default max write size */
uint64_t l2arc_write_boost = L2ARC_WRITE_SIZE;	/* extra write during warmup */
uint64_t l2arc_headroom = L2ARC_HEADROOM;	/* number of dev writes */
uint64_t l2arc_feed_secs = L2ARC_FEED_SECS;	/* interval seconds */
uint64_t l2arc_feed_min_ms = L2ARC_FEED_MIN_MS;	/* min interval milliseconds */
boolean_t l2arc_noprefetch = B_TRUE;		/* don't cache prefetch bufs */
boolean_t l2arc_feed_again = B_TRUE;		/* turbo warmup */
boolean_t l2arc_norw = B_TRUE;			/* no reads during writes */

/*
 * L2ARC Internals
 */
typedef struct l2arc_dev {
	vdev_t			*l2ad_vdev;	/* vdev */
	spa_t			*l2ad_spa;	/* spa */
	uint64_t		l2ad_hand;	/* next write location */
	uint64_t		l2ad_write;	/* desired write size, bytes */
	uint64_t		l2ad_boost;	/* warmup write boost, bytes */
	uint64_t		l2ad_start;	/* first addr on device */
	uint64_t		l2ad_end;	/* last addr on device */
	uint64_t		l2ad_evict;	/* last addr eviction reached */
	boolean_t		l2ad_first;	/* first sweep through */
	boolean_t		l2ad_writing;	/* currently writing */
	list_t			*l2ad_buflist;	/* buffer list */
	list_node_t		l2ad_node;	/* device list node */
} l2arc_dev_t;

static list_t L2ARC_dev_list;			/* device list */
static list_t *l2arc_dev_list;			/* device list pointer */
static kmutex_t l2arc_dev_mtx;			/* device list mutex */
static l2arc_dev_t *l2arc_dev_last;		/* last device used */
static kmutex_t l2arc_buflist_mtx;		/* mutex for all buflists */
static list_t L2ARC_free_on_write;		/* free after write buf list */
static list_t *l2arc_free_on_write;		/* free after write list ptr */
static kmutex_t l2arc_free_on_write_mtx;	/* mutex for list */
static uint64_t l2arc_ndev;			/* number of devices */

typedef struct l2arc_read_callback {
	arc_buf_t	*l2rcb_buf;		/* read buffer */
	spa_t		*l2rcb_spa;		/* spa */
	blkptr_t	l2rcb_bp;		/* original blkptr */
	zbookmark_t	l2rcb_zb;		/* original bookmark */
	int		l2rcb_flags;		/* original flags */
} l2arc_read_callback_t;

typedef struct l2arc_write_callback {
	l2arc_dev_t	*l2wcb_dev;		/* device info */
	arc_buf_hdr_t	*l2wcb_head;		/* head of write buflist */
} l2arc_write_callback_t;

struct l2arc_buf_hdr {
	/* protected by arc_buf_hdr  mutex */
	l2arc_dev_t	*b_dev;			/* L2ARC device */
	daddr_t		b_daddr;		/* disk address, offset byte */
};

typedef struct l2arc_data_free {
	/* protected by l2arc_free_on_write_mtx */
	void		*l2df_data;
	size_t		l2df_size;
	void		(*l2df_func)(void *, size_t);
	list_node_t	l2df_list_node;
} l2arc_data_free_t;

static kmutex_t l2arc_feed_thr_lock;
static kcondvar_t l2arc_feed_thr_cv;
static uint8_t l2arc_thread_exit;

static void l2arc_read_done(zio_t *zio);
static void l2arc_hdr_stat_add(void);
static void l2arc_hdr_stat_remove(void);

static uint64_t
buf_hash(uint64_t spa, const dva_t *dva, uint64_t birth)
{
	uint8_t *vdva = (uint8_t *)dva;
	uint64_t crc = -1ULL;
	int i;

	ASSERT(zfs_crc64_table[128] == ZFS_CRC64_POLY);

	for (i = 0; i < sizeof (dva_t); i++)
		crc = (crc >> 8) ^ zfs_crc64_table[(crc ^ vdva[i]) & 0xFF];

	crc ^= (spa>>8) ^ birth;

	return (crc);
}

#define	BUF_EMPTY(buf)						\
	((buf)->b_dva.dva_word[0] == 0 &&			\
	(buf)->b_dva.dva_word[1] == 0 &&			\
	(buf)->b_birth == 0)

#define	BUF_EQUAL(spa, dva, birth, buf)				\
	((buf)->b_dva.dva_word[0] == (dva)->dva_word[0]) &&	\
	((buf)->b_dva.dva_word[1] == (dva)->dva_word[1]) &&	\
	((buf)->b_birth == birth) && ((buf)->b_spa == spa)

static arc_buf_hdr_t *
buf_hash_find(uint64_t spa, const dva_t *dva, uint64_t birth, kmutex_t **lockp)
{
	uint64_t idx = BUF_HASH_INDEX(spa, dva, birth);
	kmutex_t *hash_lock = BUF_HASH_LOCK(idx);
	arc_buf_hdr_t *buf;

	mutex_enter(hash_lock);
	for (buf = buf_hash_table.ht_table[idx]; buf != NULL;
	    buf = buf->b_hash_next) {
		if (BUF_EQUAL(spa, dva, birth, buf)) {
			*lockp = hash_lock;
			return (buf);
		}
	}
	mutex_exit(hash_lock);
	*lockp = NULL;
	return (NULL);
}

/*
 * Insert an entry into the hash table.  If there is already an element
 * equal to elem in the hash table, then the already existing element
 * will be returned and the new element will not be inserted.
 * Otherwise returns NULL.
 */
static arc_buf_hdr_t *
buf_hash_insert(arc_buf_hdr_t *buf, kmutex_t **lockp)
{
	uint64_t idx = BUF_HASH_INDEX(buf->b_spa, &buf->b_dva, buf->b_birth);
	kmutex_t *hash_lock = BUF_HASH_LOCK(idx);
	arc_buf_hdr_t *fbuf;
	uint32_t i;

	ASSERT(!HDR_IN_HASH_TABLE(buf));
	*lockp = hash_lock;
	mutex_enter(hash_lock);
	for (fbuf = buf_hash_table.ht_table[idx], i = 0; fbuf != NULL;
	    fbuf = fbuf->b_hash_next, i++) {
		if (BUF_EQUAL(buf->b_spa, &buf->b_dva, buf->b_birth, fbuf))
			return (fbuf);
	}

	buf->b_hash_next = buf_hash_table.ht_table[idx];
	buf_hash_table.ht_table[idx] = buf;
	buf->b_flags |= ARC_IN_HASH_TABLE;

	/* collect some hash table performance data */
	if (i > 0) {
		ARCSTAT_BUMP(arcstat_hash_collisions);
		if (i == 1)
			ARCSTAT_BUMP(arcstat_hash_chains);

		ARCSTAT_MAX(arcstat_hash_chain_max, i);
	}

	ARCSTAT_BUMP(arcstat_hash_elements);
	ARCSTAT_MAXSTAT(arcstat_hash_elements);

	return (NULL);
}

static void
buf_hash_remove(arc_buf_hdr_t *buf)
{
	arc_buf_hdr_t *fbuf, **bufp;
	uint64_t idx = BUF_HASH_INDEX(buf->b_spa, &buf->b_dva, buf->b_birth);

	ASSERT(MUTEX_HELD(BUF_HASH_LOCK(idx)));
	ASSERT(HDR_IN_HASH_TABLE(buf));

	bufp = &buf_hash_table.ht_table[idx];
	while ((fbuf = *bufp) != buf) {
		ASSERT(fbuf != NULL);
		bufp = &fbuf->b_hash_next;
	}
	*bufp = buf->b_hash_next;
	buf->b_hash_next = NULL;
	buf->b_flags &= ~ARC_IN_HASH_TABLE;

	/* collect some hash table performance data */
	ARCSTAT_BUMPDOWN(arcstat_hash_elements);

	if (buf_hash_table.ht_table[idx] &&
	    buf_hash_table.ht_table[idx]->b_hash_next == NULL)
		ARCSTAT_BUMPDOWN(arcstat_hash_chains);
}

/*
 * Global data structures and functions for the buf kmem cache.
 */
static kmem_cache_t *hdr_cache;
static kmem_cache_t *buf_cache;

static void
buf_fini(void)
{
	int i;

	kmem_free(buf_hash_table.ht_table,
	    (buf_hash_table.ht_mask + 1) * sizeof (void *));
	for (i = 0; i < BUF_LOCKS; i++)
		mutex_destroy(&buf_hash_table.ht_locks[i].ht_lock);
	kmem_cache_destroy(hdr_cache);
	kmem_cache_destroy(buf_cache);
}

/*
 * Constructor callback - called when the cache is empty
 * and a new buf is requested.
 */
/* ARGSUSED */
static int
hdr_cons(void *vbuf, void *unused, int kmflag)
{
	arc_buf_hdr_t *buf = vbuf;

	bzero(buf, sizeof (arc_buf_hdr_t));
	refcount_create(&buf->b_refcnt);
	cv_init(&buf->b_cv, NULL, CV_DEFAULT, NULL);
	mutex_init(&buf->b_freeze_lock, NULL, MUTEX_DEFAULT, NULL);
	arc_space_consume(sizeof (arc_buf_hdr_t), ARC_SPACE_HDRS);

	return (0);
}

/* ARGSUSED */
static int
buf_cons(void *vbuf, void *unused, int kmflag)
{
	arc_buf_t *buf = vbuf;

	bzero(buf, sizeof (arc_buf_t));
	rw_init(&buf->b_lock, NULL, RW_DEFAULT, NULL);
	arc_space_consume(sizeof (arc_buf_t), ARC_SPACE_HDRS);

	return (0);
}

/*
 * Destructor callback - called when a cached buf is
 * no longer required.
 */
/* ARGSUSED */
static void
hdr_dest(void *vbuf, void *unused)
{
	arc_buf_hdr_t *buf = vbuf;

	refcount_destroy(&buf->b_refcnt);
	cv_destroy(&buf->b_cv);
	mutex_destroy(&buf->b_freeze_lock);
	arc_space_return(sizeof (arc_buf_hdr_t), ARC_SPACE_HDRS);
}

/* ARGSUSED */
static void
buf_dest(void *vbuf, void *unused)
{
	arc_buf_t *buf = vbuf;

	rw_destroy(&buf->b_lock);
	arc_space_return(sizeof (arc_buf_t), ARC_SPACE_HDRS);
}

/*
 * Reclaim callback -- invoked when memory is low.
 */
/* ARGSUSED */
static void
hdr_recl(void *unused)
{
	dprintf("hdr_recl called\n");
	/*
	 * umem calls the reclaim func when we destroy the buf cache,
	 * which is after we do arc_fini().
	 */
	if (!arc_dead)
		cv_signal(&arc_reclaim_thr_cv);
}

static void
buf_init(void)
{
	uint64_t *ct;
	uint64_t hsize = 1ULL << 12;
	int i, j;

	/*
	 * The hash table is big enough to fill all of physical memory
	 * with an average 64K block size.  The table will take up
	 * totalmem*sizeof(void*)/64K (eg. 128KB/GB with 8-byte pointers).
	 */
	while (hsize * 65536 < physmem * PAGESIZE)
		hsize <<= 1;
retry:
	buf_hash_table.ht_mask = hsize - 1;
	buf_hash_table.ht_table =
	    kmem_zalloc(hsize * sizeof (void*), KM_NOSLEEP);
	if (buf_hash_table.ht_table == NULL) {
		ASSERT(hsize > (1ULL << 8));
		hsize >>= 1;
		goto retry;
	}

	hdr_cache = kmem_cache_create("arc_buf_hdr_t", sizeof (arc_buf_hdr_t),
	    0, hdr_cons, hdr_dest, hdr_recl, NULL, NULL, 0);
	buf_cache = kmem_cache_create("arc_buf_t", sizeof (arc_buf_t),
	    0, buf_cons, buf_dest, NULL, NULL, NULL, 0);

	for (i = 0; i < 256; i++)
		for (ct = zfs_crc64_table + i, *ct = i, j = 8; j > 0; j--)
			*ct = (*ct >> 1) ^ (-(*ct & 1) & ZFS_CRC64_POLY);

	for (i = 0; i < BUF_LOCKS; i++) {
		mutex_init(&buf_hash_table.ht_locks[i].ht_lock,
		    NULL, MUTEX_DEFAULT, NULL);
	}
}

#define	ARC_MINTIME	(hz>>4) /* 62 ms */

static void
arc_cksum_verify(arc_buf_t *buf)
{
	zio_cksum_t zc;

	if (!(zfs_flags & ZFS_DEBUG_MODIFY))
		return;

	mutex_enter(&buf->b_hdr->b_freeze_lock);
	if (buf->b_hdr->b_freeze_cksum == NULL ||
	    (buf->b_hdr->b_flags & ARC_IO_ERROR)) {
		mutex_exit(&buf->b_hdr->b_freeze_lock);
		return;
	}
	fletcher_2_native(buf->b_data, buf->b_hdr->b_size, &zc);
	if (!ZIO_CHECKSUM_EQUAL(*buf->b_hdr->b_freeze_cksum, zc))
		panic("buffer modified while frozen!");
	mutex_exit(&buf->b_hdr->b_freeze_lock);
}

static int
arc_cksum_equal(arc_buf_t *buf)
{
	zio_cksum_t zc;
	int equal;

	mutex_enter(&buf->b_hdr->b_freeze_lock);
	fletcher_2_native(buf->b_data, buf->b_hdr->b_size, &zc);
	equal = ZIO_CHECKSUM_EQUAL(*buf->b_hdr->b_freeze_cksum, zc);
	mutex_exit(&buf->b_hdr->b_freeze_lock);

	return (equal);
}

static void
arc_cksum_compute(arc_buf_t *buf, boolean_t force)
{
	if (!force && !(zfs_flags & ZFS_DEBUG_MODIFY))
		return;

	mutex_enter(&buf->b_hdr->b_freeze_lock);
	if (buf->b_hdr->b_freeze_cksum != NULL) {
		mutex_exit(&buf->b_hdr->b_freeze_lock);
		return;
	}
	buf->b_hdr->b_freeze_cksum = kmem_alloc(sizeof (zio_cksum_t), KM_SLEEP);
	fletcher_2_native(buf->b_data, buf->b_hdr->b_size,
	    buf->b_hdr->b_freeze_cksum);
	mutex_exit(&buf->b_hdr->b_freeze_lock);
}

void
arc_buf_thaw(arc_buf_t *buf)
{
	if (zfs_flags & ZFS_DEBUG_MODIFY) {
		if (buf->b_hdr->b_state != arc_anon)
			panic("modifying non-anon buffer!");
		if (buf->b_hdr->b_flags & ARC_IO_IN_PROGRESS)
			panic("modifying buffer while i/o in progress!");
		arc_cksum_verify(buf);
	}

	mutex_enter(&buf->b_hdr->b_freeze_lock);
	if (buf->b_hdr->b_freeze_cksum != NULL) {
		kmem_free(buf->b_hdr->b_freeze_cksum, sizeof (zio_cksum_t));
		buf->b_hdr->b_freeze_cksum = NULL;
	}
	mutex_exit(&buf->b_hdr->b_freeze_lock);
}

void
arc_buf_freeze(arc_buf_t *buf)
{
	if (!(zfs_flags & ZFS_DEBUG_MODIFY))
		return;

	ASSERT(buf->b_hdr->b_freeze_cksum != NULL ||
	    buf->b_hdr->b_state == arc_anon);
	arc_cksum_compute(buf, B_FALSE);
}

static void
add_reference(arc_buf_hdr_t *ab, kmutex_t *hash_lock, void *tag)
{
	ASSERT(MUTEX_HELD(hash_lock));

	if ((refcount_add(&ab->b_refcnt, tag) == 1) &&
	    (ab->b_state != arc_anon)) {
		uint64_t delta = ab->b_size * ab->b_datacnt;
		list_t *list = &ab->b_state->arcs_list[ab->b_type];
		uint64_t *size = &ab->b_state->arcs_lsize[ab->b_type];

		ASSERT(!MUTEX_HELD(&ab->b_state->arcs_mtx));
		mutex_enter(&ab->b_state->arcs_mtx);
		ASSERT(list_link_active(&ab->b_arc_node));
		list_remove(list, ab);
		if (GHOST_STATE(ab->b_state)) {
			ASSERT3U(ab->b_datacnt, ==, 0);
			ASSERT3P(ab->b_buf, ==, NULL);
			delta = ab->b_size;
		}
		ASSERT(delta > 0);
		ASSERT3U(*size, >=, delta);
		atomic_add_64(size, -delta);
		mutex_exit(&ab->b_state->arcs_mtx);
		/* remove the prefetch flag if we get a reference */
		if (ab->b_flags & ARC_PREFETCH)
			ab->b_flags &= ~ARC_PREFETCH;
	}
}

static int
remove_reference(arc_buf_hdr_t *ab, kmutex_t *hash_lock, void *tag)
{
	int cnt;
	arc_state_t *state = ab->b_state;

	ASSERT(state == arc_anon || MUTEX_HELD(hash_lock));
	ASSERT(!GHOST_STATE(state));

	if (((cnt = refcount_remove(&ab->b_refcnt, tag)) == 0) &&
	    (state != arc_anon)) {
		uint64_t *size = &state->arcs_lsize[ab->b_type];

		ASSERT(!MUTEX_HELD(&state->arcs_mtx));
		mutex_enter(&state->arcs_mtx);
		ASSERT(!list_link_active(&ab->b_arc_node));
		list_insert_head(&state->arcs_list[ab->b_type], ab);
		ASSERT(ab->b_datacnt > 0);
		atomic_add_64(size, ab->b_size * ab->b_datacnt);
		mutex_exit(&state->arcs_mtx);
	}
	return (cnt);
}

/*
 * Move the supplied buffer to the indicated state.  The mutex
 * for the buffer must be held by the caller.
 */
static void
arc_change_state(arc_state_t *new_state, arc_buf_hdr_t *ab, kmutex_t *hash_lock)
{
	arc_state_t *old_state = ab->b_state;
	int64_t refcnt = refcount_count(&ab->b_refcnt);
	uint64_t from_delta, to_delta;

	ASSERT(MUTEX_HELD(hash_lock));
	ASSERT(new_state != old_state);
	ASSERT(refcnt == 0 || ab->b_datacnt > 0);
	ASSERT(ab->b_datacnt == 0 || !GHOST_STATE(new_state));

	from_delta = to_delta = ab->b_datacnt * ab->b_size;

	/*
	 * If this buffer is evictable, transfer it from the
	 * old state list to the new state list.
	 */
	if (refcnt == 0) {
		if (old_state != arc_anon) {
			int use_mutex = !MUTEX_HELD(&old_state->arcs_mtx);
			uint64_t *size = &old_state->arcs_lsize[ab->b_type];

			if (use_mutex)
				mutex_enter(&old_state->arcs_mtx);

			ASSERT(list_link_active(&ab->b_arc_node));
			list_remove(&old_state->arcs_list[ab->b_type], ab);

			/*
			 * If prefetching out of the ghost cache,
			 * we will have a non-null datacnt.
			 */
			if (GHOST_STATE(old_state) && ab->b_datacnt == 0) {
				/* ghost elements have a ghost size */
				ASSERT(ab->b_buf == NULL);
				from_delta = ab->b_size;
			}
			ASSERT3U(*size, >=, from_delta);
			atomic_add_64(size, -from_delta);

			if (use_mutex)
				mutex_exit(&old_state->arcs_mtx);
		}
		if (new_state != arc_anon) {
			int use_mutex = !MUTEX_HELD(&new_state->arcs_mtx);
			uint64_t *size = &new_state->arcs_lsize[ab->b_type];

			if (use_mutex)
				mutex_enter(&new_state->arcs_mtx);

			list_insert_head(&new_state->arcs_list[ab->b_type], ab);

			/* ghost elements have a ghost size */
			if (GHOST_STATE(new_state)) {
				ASSERT(ab->b_datacnt == 0);
				ASSERT(ab->b_buf == NULL);
				to_delta = ab->b_size;
			}
			atomic_add_64(size, to_delta);

			if (use_mutex)
				mutex_exit(&new_state->arcs_mtx);
		}
	}

	ASSERT(!BUF_EMPTY(ab));
	if (new_state == arc_anon) {
		buf_hash_remove(ab);
	}

	/* adjust state sizes */
	if (to_delta)
		atomic_add_64(&new_state->arcs_size, to_delta);
	if (from_delta) {
		ASSERT3U(old_state->arcs_size, >=, from_delta);
		atomic_add_64(&old_state->arcs_size, -from_delta);
	}
	ab->b_state = new_state;

	/* adjust l2arc hdr stats */
	if (new_state == arc_l2c_only)
		l2arc_hdr_stat_add();
	else if (old_state == arc_l2c_only)
		l2arc_hdr_stat_remove();
}

void
arc_space_consume(uint64_t space, arc_space_type_t type)
{
	ASSERT(type >= 0 && type < ARC_SPACE_NUMTYPES);

	switch (type) {
	case ARC_SPACE_DATA:
		ARCSTAT_INCR(arcstat_data_size, space);
		break;
	case ARC_SPACE_OTHER:
		ARCSTAT_INCR(arcstat_other_size, space);
		break;
	case ARC_SPACE_HDRS:
		ARCSTAT_INCR(arcstat_hdr_size, space);
		break;
	case ARC_SPACE_L2HDRS:
		ARCSTAT_INCR(arcstat_l2_hdr_size, space);
		break;
	}

	atomic_add_64(&arc_meta_used, space);
	atomic_add_64(&arc_size, space);
}

void
arc_space_return(uint64_t space, arc_space_type_t type)
{
	ASSERT(type >= 0 && type < ARC_SPACE_NUMTYPES);

	switch (type) {
	case ARC_SPACE_DATA:
		ARCSTAT_INCR(arcstat_data_size, -space);
		break;
	case ARC_SPACE_OTHER:
		ARCSTAT_INCR(arcstat_other_size, -space);
		break;
	case ARC_SPACE_HDRS:
		ARCSTAT_INCR(arcstat_hdr_size, -space);
		break;
	case ARC_SPACE_L2HDRS:
		ARCSTAT_INCR(arcstat_l2_hdr_size, -space);
		break;
	}

	ASSERT(arc_meta_used >= space);
	if (arc_meta_max < arc_meta_used)
		arc_meta_max = arc_meta_used;
	atomic_add_64(&arc_meta_used, -space);
	ASSERT(arc_size >= space);
	atomic_add_64(&arc_size, -space);
}

void *
arc_data_buf_alloc(uint64_t size)
{
	if (arc_evict_needed(ARC_BUFC_DATA))
		cv_signal(&arc_reclaim_thr_cv);
	atomic_add_64(&arc_size, size);
	return (zio_data_buf_alloc(size));
}

void
arc_data_buf_free(void *buf, uint64_t size)
{
	zio_data_buf_free(buf, size);
	ASSERT(arc_size >= size);
	atomic_add_64(&arc_size, -size);
}

arc_buf_t *
arc_buf_alloc(spa_t *spa, int size, void *tag, arc_buf_contents_t type)
{
	arc_buf_hdr_t *hdr;
	arc_buf_t *buf;

	ASSERT3U(size, >, 0);
	hdr = kmem_cache_alloc(hdr_cache, KM_PUSHPAGE);
	ASSERT(BUF_EMPTY(hdr));
	hdr->b_size = size;
	hdr->b_type = type;
	hdr->b_spa = spa_guid(spa);
	hdr->b_state = arc_anon;
	hdr->b_arc_access = 0;
	buf = kmem_cache_alloc(buf_cache, KM_PUSHPAGE);
	buf->b_hdr = hdr;
	buf->b_data = NULL;
	buf->b_efunc = NULL;
	buf->b_private = NULL;
	buf->b_next = NULL;
	hdr->b_buf = buf;
	arc_get_data_buf(buf);
	hdr->b_datacnt = 1;
	hdr->b_flags = 0;
	ASSERT(refcount_is_zero(&hdr->b_refcnt));
	(void) refcount_add(&hdr->b_refcnt, tag);

	return (buf);
}

static arc_buf_t *
arc_buf_clone(arc_buf_t *from)
{
	arc_buf_t *buf;
	arc_buf_hdr_t *hdr = from->b_hdr;
	uint64_t size = hdr->b_size;

	buf = kmem_cache_alloc(buf_cache, KM_PUSHPAGE);
	buf->b_hdr = hdr;
	buf->b_data = NULL;
	buf->b_efunc = NULL;
	buf->b_private = NULL;
	buf->b_next = hdr->b_buf;
	hdr->b_buf = buf;
	arc_get_data_buf(buf);
	bcopy(from->b_data, buf->b_data, size);
	hdr->b_datacnt += 1;
	return (buf);
}

void
arc_buf_add_ref(arc_buf_t *buf, void* tag)
{
	arc_buf_hdr_t *hdr;
	kmutex_t *hash_lock;

	/*
	 * Check to see if this buffer is evicted.  Callers
	 * must verify b_data != NULL to know if the add_ref
	 * was successful.
	 */
	rw_enter(&buf->b_lock, RW_READER);
	if (buf->b_data == NULL) {
		rw_exit(&buf->b_lock);
		return;
	}
	hdr = buf->b_hdr;
	ASSERT(hdr != NULL);
	hash_lock = HDR_LOCK(hdr);
	mutex_enter(hash_lock);
	rw_exit(&buf->b_lock);

	ASSERT(hdr->b_state == arc_mru || hdr->b_state == arc_mfu);
	add_reference(hdr, hash_lock, tag);
	DTRACE_PROBE1(arc__hit, arc_buf_hdr_t *, hdr);
	arc_access(hdr, hash_lock);
	mutex_exit(hash_lock);
	ARCSTAT_BUMP(arcstat_hits);
	ARCSTAT_CONDSTAT(!(hdr->b_flags & ARC_PREFETCH),
	    demand, prefetch, hdr->b_type != ARC_BUFC_METADATA,
	    data, metadata, hits);
}

/*
 * Free the arc data buffer.  If it is an l2arc write in progress,
 * the buffer is placed on l2arc_free_on_write to be freed later.
 */
static void
arc_buf_data_free(arc_buf_hdr_t *hdr, void (*free_func)(void *, size_t),
    void *data, size_t size)
{
	if (HDR_L2_WRITING(hdr)) {
		l2arc_data_free_t *df;
		df = kmem_alloc(sizeof (l2arc_data_free_t), KM_SLEEP);
		df->l2df_data = data;
		df->l2df_size = size;
		df->l2df_func = free_func;
		mutex_enter(&l2arc_free_on_write_mtx);
		list_insert_head(l2arc_free_on_write, df);
		mutex_exit(&l2arc_free_on_write_mtx);
		ARCSTAT_BUMP(arcstat_l2_free_on_write);
	} else {
		free_func(data, size);
	}
}

static void
arc_buf_destroy(arc_buf_t *buf, boolean_t recycle, boolean_t all)
{
	arc_buf_t **bufp;

	/* free up data associated with the buf */
	if (buf->b_data) {
		arc_state_t *state = buf->b_hdr->b_state;
		uint64_t size = buf->b_hdr->b_size;
		arc_buf_contents_t type = buf->b_hdr->b_type;

		arc_cksum_verify(buf);
		if (!recycle) {
			if (type == ARC_BUFC_METADATA) {
				arc_buf_data_free(buf->b_hdr, zio_buf_free,
				    buf->b_data, size);
				arc_space_return(size, ARC_SPACE_DATA);
			} else {
				ASSERT(type == ARC_BUFC_DATA);
				arc_buf_data_free(buf->b_hdr,
				    zio_data_buf_free, buf->b_data, size);
				ARCSTAT_INCR(arcstat_data_size, -size);
				atomic_add_64(&arc_size, -size);
			}
		}
		if (list_link_active(&buf->b_hdr->b_arc_node)) {
			uint64_t *cnt = &state->arcs_lsize[type];

			ASSERT(refcount_is_zero(&buf->b_hdr->b_refcnt));
			ASSERT(state != arc_anon);

			ASSERT3U(*cnt, >=, size);
			atomic_add_64(cnt, -size);
		}
		ASSERT3U(state->arcs_size, >=, size);
		atomic_add_64(&state->arcs_size, -size);
		buf->b_data = NULL;
		ASSERT(buf->b_hdr->b_datacnt > 0);
		buf->b_hdr->b_datacnt -= 1;
	}

	/* only remove the buf if requested */
	if (!all)
		return;

	/* remove the buf from the hdr list */
	for (bufp = &buf->b_hdr->b_buf; *bufp != buf; bufp = &(*bufp)->b_next)
		continue;
	*bufp = buf->b_next;

	ASSERT(buf->b_efunc == NULL);

	/* clean up the buf */
	buf->b_hdr = NULL;
	kmem_cache_free(buf_cache, buf);
}

static void
arc_hdr_destroy(arc_buf_hdr_t *hdr)
{
	ASSERT(refcount_is_zero(&hdr->b_refcnt));
	ASSERT3P(hdr->b_state, ==, arc_anon);
	ASSERT(!HDR_IO_IN_PROGRESS(hdr));
	ASSERT(!(hdr->b_flags & ARC_STORED));

	if (hdr->b_l2hdr != NULL) {
		if (!MUTEX_HELD(&l2arc_buflist_mtx)) {
			/*
			 * To prevent arc_free() and l2arc_evict() from
			 * attempting to free the same buffer at the same time,
			 * a FREE_IN_PROGRESS flag is given to arc_free() to
			 * give it priority.  l2arc_evict() can't destroy this
			 * header while we are waiting on l2arc_buflist_mtx.
			 *
			 * The hdr may be removed from l2ad_buflist before we
			 * grab l2arc_buflist_mtx, so b_l2hdr is rechecked.
			 */
			mutex_enter(&l2arc_buflist_mtx);
			if (hdr->b_l2hdr != NULL) {
				list_remove(hdr->b_l2hdr->b_dev->l2ad_buflist,
				    hdr);
			}
			mutex_exit(&l2arc_buflist_mtx);
		} else {
			list_remove(hdr->b_l2hdr->b_dev->l2ad_buflist, hdr);
		}
		ARCSTAT_INCR(arcstat_l2_size, -hdr->b_size);
		kmem_free(hdr->b_l2hdr, sizeof (l2arc_buf_hdr_t));
		if (hdr->b_state == arc_l2c_only)
			l2arc_hdr_stat_remove();
		hdr->b_l2hdr = NULL;
	}

	if (!BUF_EMPTY(hdr)) {
		ASSERT(!HDR_IN_HASH_TABLE(hdr));
		bzero(&hdr->b_dva, sizeof (dva_t));
		hdr->b_birth = 0;
		hdr->b_cksum0 = 0;
	}
	while (hdr->b_buf) {
		arc_buf_t *buf = hdr->b_buf;

		if (buf->b_efunc) {
			mutex_enter(&arc_eviction_mtx);
			rw_enter(&buf->b_lock, RW_WRITER);
			ASSERT(buf->b_hdr != NULL);
			arc_buf_destroy(hdr->b_buf, FALSE, FALSE);
			hdr->b_buf = buf->b_next;
			buf->b_hdr = &arc_eviction_hdr;
			buf->b_next = arc_eviction_list;
			arc_eviction_list = buf;
			rw_exit(&buf->b_lock);
			mutex_exit(&arc_eviction_mtx);
		} else {
			arc_buf_destroy(hdr->b_buf, FALSE, TRUE);
		}
	}
	if (hdr->b_freeze_cksum != NULL) {
		kmem_free(hdr->b_freeze_cksum, sizeof (zio_cksum_t));
		hdr->b_freeze_cksum = NULL;
	}

	ASSERT(!list_link_active(&hdr->b_arc_node));
	ASSERT3P(hdr->b_hash_next, ==, NULL);
	ASSERT3P(hdr->b_acb, ==, NULL);
	kmem_cache_free(hdr_cache, hdr);
}

void
arc_buf_free(arc_buf_t *buf, void *tag)
{
	arc_buf_hdr_t *hdr = buf->b_hdr;
	int hashed = hdr->b_state != arc_anon;

	ASSERT(buf->b_efunc == NULL);
	ASSERT(buf->b_data != NULL);

	if (hashed) {
		kmutex_t *hash_lock = HDR_LOCK(hdr);

		mutex_enter(hash_lock);
		(void) remove_reference(hdr, hash_lock, tag);
		if (hdr->b_datacnt > 1)
			arc_buf_destroy(buf, FALSE, TRUE);
		else
			hdr->b_flags |= ARC_BUF_AVAILABLE;
		mutex_exit(hash_lock);
	} else if (HDR_IO_IN_PROGRESS(hdr)) {
		int destroy_hdr;
		/*
		 * We are in the middle of an async write.  Don't destroy
		 * this buffer unless the write completes before we finish
		 * decrementing the reference count.
		 */
		mutex_enter(&arc_eviction_mtx);
		(void) remove_reference(hdr, NULL, tag);
		ASSERT(refcount_is_zero(&hdr->b_refcnt));
		destroy_hdr = !HDR_IO_IN_PROGRESS(hdr);
		mutex_exit(&arc_eviction_mtx);
		if (destroy_hdr)
			arc_hdr_destroy(hdr);
	} else {
		if (remove_reference(hdr, NULL, tag) > 0) {
			ASSERT(HDR_IO_ERROR(hdr));
			arc_buf_destroy(buf, FALSE, TRUE);
		} else {
			arc_hdr_destroy(hdr);
		}
	}
}

int
arc_buf_remove_ref(arc_buf_t *buf, void* tag)
{
	arc_buf_hdr_t *hdr = buf->b_hdr;
	kmutex_t *hash_lock = HDR_LOCK(hdr);
	int no_callback = (buf->b_efunc == NULL);

	if (hdr->b_state == arc_anon) {
		arc_buf_free(buf, tag);
		return (no_callback);
	}

	mutex_enter(hash_lock);
	ASSERT(hdr->b_state != arc_anon);
	ASSERT(buf->b_data != NULL);

	(void) remove_reference(hdr, hash_lock, tag);
	if (hdr->b_datacnt > 1) {
		if (no_callback)
			arc_buf_destroy(buf, FALSE, TRUE);
	} else if (no_callback) {
		ASSERT(hdr->b_buf == buf && buf->b_next == NULL);
		hdr->b_flags |= ARC_BUF_AVAILABLE;
	}
	ASSERT(no_callback || hdr->b_datacnt > 1 ||
	    refcount_is_zero(&hdr->b_refcnt));
	mutex_exit(hash_lock);
	return (no_callback);
}

int
arc_buf_size(arc_buf_t *buf)
{
	return (buf->b_hdr->b_size);
}

/*
 * Evict buffers from list until we've removed the specified number of
 * bytes.  Move the removed buffers to the appropriate evict state.
 * If the recycle flag is set, then attempt to "recycle" a buffer:
 * - look for a buffer to evict that is `bytes' long.
 * - return the data block from this buffer rather than freeing it.
 * This flag is used by callers that are trying to make space for a
 * new buffer in a full arc cache.
 *
 * This function makes a "best effort".  It skips over any buffers
 * it can't get a hash_lock on, and so may not catch all candidates.
 * It may also return without evicting as much space as requested.
 */
static void *
arc_evict(arc_state_t *state, uint64_t spa, int64_t bytes, boolean_t recycle,
    arc_buf_contents_t type)
{
	arc_state_t *evicted_state;
	uint64_t bytes_evicted = 0, skipped = 0, missed = 0;
	arc_buf_hdr_t *ab, *ab_prev = NULL;
	list_t *list = &state->arcs_list[type];
	kmutex_t *hash_lock;
	boolean_t have_lock;
	void *stolen = NULL;

	ASSERT(state == arc_mru || state == arc_mfu);

	evicted_state = (state == arc_mru) ? arc_mru_ghost : arc_mfu_ghost;

	mutex_enter(&state->arcs_mtx);
	mutex_enter(&evicted_state->arcs_mtx);

	for (ab = list_tail(list); ab; ab = ab_prev) {
		ab_prev = list_prev(list, ab);
		/* prefetch buffers have a minimum lifespan */
		if (HDR_IO_IN_PROGRESS(ab) ||
		    (spa && ab->b_spa != spa) ||
		    (ab->b_flags & (ARC_PREFETCH|ARC_INDIRECT) &&
		    lbolt - ab->b_arc_access < arc_min_prefetch_lifespan)) {
			skipped++;
			continue;
		}
		/* "lookahead" for better eviction candidate */
		if (recycle && ab->b_size != bytes &&
		    ab_prev && ab_prev->b_size == bytes)
			continue;
		hash_lock = HDR_LOCK(ab);
		have_lock = MUTEX_HELD(hash_lock);
		if (have_lock || mutex_tryenter(hash_lock)) {
			ASSERT3U(refcount_count(&ab->b_refcnt), ==, 0);
			ASSERT(ab->b_datacnt > 0);
			while (ab->b_buf) {
				arc_buf_t *buf = ab->b_buf;
				if (!rw_tryenter(&buf->b_lock, RW_WRITER)) {
					missed += 1;
					break;
				}
				if (buf->b_data) {
					bytes_evicted += ab->b_size;
					if (recycle && ab->b_type == type &&
					    ab->b_size == bytes &&
					    !HDR_L2_WRITING(ab)) {
						stolen = buf->b_data;
						recycle = FALSE;
					}
				}
				if (buf->b_efunc) {
					mutex_enter(&arc_eviction_mtx);
					arc_buf_destroy(buf,
					    buf->b_data == stolen, FALSE);
					ab->b_buf = buf->b_next;
					buf->b_hdr = &arc_eviction_hdr;
					buf->b_next = arc_eviction_list;
					arc_eviction_list = buf;
					mutex_exit(&arc_eviction_mtx);
					rw_exit(&buf->b_lock);
				} else {
					rw_exit(&buf->b_lock);
					arc_buf_destroy(buf,
					    buf->b_data == stolen, TRUE);
				}
			}
			if (ab->b_datacnt == 0) {
				arc_change_state(evicted_state, ab, hash_lock);
				ASSERT(HDR_IN_HASH_TABLE(ab));
				ab->b_flags |= ARC_IN_HASH_TABLE;
				ab->b_flags &= ~ARC_BUF_AVAILABLE;
				DTRACE_PROBE1(arc__evict, arc_buf_hdr_t *, ab);
			}
			if (!have_lock)
				mutex_exit(hash_lock);
			if (bytes >= 0 && bytes_evicted >= bytes)
				break;
		} else {
			missed += 1;
		}
	}

	mutex_exit(&evicted_state->arcs_mtx);
	mutex_exit(&state->arcs_mtx);

	if (bytes_evicted < bytes)
		dprintf("only evicted %lld bytes from %x",
		    (longlong_t)bytes_evicted, state);

	if (skipped)
		ARCSTAT_INCR(arcstat_evict_skip, skipped);

	if (missed)
		ARCSTAT_INCR(arcstat_mutex_miss, missed);

	/*
	 * We have just evicted some date into the ghost state, make
	 * sure we also adjust the ghost state size if necessary.
	 */
	if (arc_no_grow &&
	    arc_mru_ghost->arcs_size + arc_mfu_ghost->arcs_size > arc_c) {
		int64_t mru_over = arc_anon->arcs_size + arc_mru->arcs_size +
		    arc_mru_ghost->arcs_size - arc_c;

		if (mru_over > 0 && arc_mru_ghost->arcs_lsize[type] > 0) {
			int64_t todelete =
			    MIN(arc_mru_ghost->arcs_lsize[type], mru_over);
			arc_evict_ghost(arc_mru_ghost, NULL, todelete);
		} else if (arc_mfu_ghost->arcs_lsize[type] > 0) {
			int64_t todelete = MIN(arc_mfu_ghost->arcs_lsize[type],
			    arc_mru_ghost->arcs_size +
			    arc_mfu_ghost->arcs_size - arc_c);
			arc_evict_ghost(arc_mfu_ghost, NULL, todelete);
		}
	}

	return (stolen);
}

/*
 * Remove buffers from list until we've removed the specified number of
 * bytes.  Destroy the buffers that are removed.
 */
static void
arc_evict_ghost(arc_state_t *state, uint64_t spa, int64_t bytes)
{
	arc_buf_hdr_t *ab, *ab_prev;
	list_t *list = &state->arcs_list[ARC_BUFC_DATA];
	kmutex_t *hash_lock;
	uint64_t bytes_deleted = 0;
	uint64_t bufs_skipped = 0;

	ASSERT(GHOST_STATE(state));
top:
	mutex_enter(&state->arcs_mtx);
	for (ab = list_tail(list); ab; ab = ab_prev) {
		ab_prev = list_prev(list, ab);
		if (spa && ab->b_spa != spa)
			continue;
		hash_lock = HDR_LOCK(ab);
		if (mutex_tryenter(hash_lock)) {
			ASSERT(!HDR_IO_IN_PROGRESS(ab));
			ASSERT(ab->b_buf == NULL);
			ARCSTAT_BUMP(arcstat_deleted);
			bytes_deleted += ab->b_size;

			if (ab->b_l2hdr != NULL) {
				/*
				 * This buffer is cached on the 2nd Level ARC;
				 * don't destroy the header.
				 */
				arc_change_state(arc_l2c_only, ab, hash_lock);
				mutex_exit(hash_lock);
			} else {
				arc_change_state(arc_anon, ab, hash_lock);
				mutex_exit(hash_lock);
				arc_hdr_destroy(ab);
			}

			DTRACE_PROBE1(arc__delete, arc_buf_hdr_t *, ab);
			if (bytes >= 0 && bytes_deleted >= bytes)
				break;
		} else {
			if (bytes < 0) {
				mutex_exit(&state->arcs_mtx);
				mutex_enter(hash_lock);
				mutex_exit(hash_lock);
				goto top;
			}
			bufs_skipped += 1;
		}
	}
	mutex_exit(&state->arcs_mtx);

	if (list == &state->arcs_list[ARC_BUFC_DATA] &&
	    (bytes < 0 || bytes_deleted < bytes)) {
		list = &state->arcs_list[ARC_BUFC_METADATA];
		goto top;
	}

	if (bufs_skipped) {
		ARCSTAT_INCR(arcstat_mutex_miss, bufs_skipped);
		ASSERT(bytes >= 0);
	}

	if (bytes_deleted < bytes)
		dprintf("only deleted %lld bytes from %p",
		    (longlong_t)bytes_deleted, state);
}

static void
arc_adjust(void)
{
	int64_t adjustment, delta;

	/*
	 * Adjust MRU size
	 */

	adjustment = MIN(arc_size - arc_c,
	    arc_anon->arcs_size + arc_mru->arcs_size + arc_meta_used - arc_p);

	if (adjustment > 0 && arc_mru->arcs_lsize[ARC_BUFC_DATA] > 0) {
		delta = MIN(arc_mru->arcs_lsize[ARC_BUFC_DATA], adjustment);
		(void) arc_evict(arc_mru, NULL, delta, FALSE, ARC_BUFC_DATA);
		adjustment -= delta;
	}

	if (adjustment > 0 && arc_mru->arcs_lsize[ARC_BUFC_METADATA] > 0) {
		delta = MIN(arc_mru->arcs_lsize[ARC_BUFC_METADATA], adjustment);
		(void) arc_evict(arc_mru, NULL, delta, FALSE,
		    ARC_BUFC_METADATA);
	}

	/*
	 * Adjust MFU size
	 */

	adjustment = arc_size - arc_c;

	if (adjustment > 0 && arc_mfu->arcs_lsize[ARC_BUFC_DATA] > 0) {
		delta = MIN(adjustment, arc_mfu->arcs_lsize[ARC_BUFC_DATA]);
		(void) arc_evict(arc_mfu, NULL, delta, FALSE, ARC_BUFC_DATA);
		adjustment -= delta;
	}

	if (adjustment > 0 && arc_mfu->arcs_lsize[ARC_BUFC_METADATA] > 0) {
		int64_t delta = MIN(adjustment,
		    arc_mfu->arcs_lsize[ARC_BUFC_METADATA]);
		(void) arc_evict(arc_mfu, NULL, delta, FALSE,
		    ARC_BUFC_METADATA);
	}

	/*
	 * Adjust ghost lists
	 */

	adjustment = arc_mru->arcs_size + arc_mru_ghost->arcs_size - arc_c;

	if (adjustment > 0 && arc_mru_ghost->arcs_size > 0) {
		delta = MIN(arc_mru_ghost->arcs_size, adjustment);
		arc_evict_ghost(arc_mru_ghost, NULL, delta);
	}

	adjustment =
	    arc_mru_ghost->arcs_size + arc_mfu_ghost->arcs_size - arc_c;

	if (adjustment > 0 && arc_mfu_ghost->arcs_size > 0) {
		delta = MIN(arc_mfu_ghost->arcs_size, adjustment);
		arc_evict_ghost(arc_mfu_ghost, NULL, delta);
	}
}

static void
arc_do_user_evicts(void)
{
	mutex_enter(&arc_eviction_mtx);
	while (arc_eviction_list != NULL) {
		arc_buf_t *buf = arc_eviction_list;
		arc_eviction_list = buf->b_next;
		rw_enter(&buf->b_lock, RW_WRITER);
		buf->b_hdr = NULL;
		rw_exit(&buf->b_lock);
		mutex_exit(&arc_eviction_mtx);

		if (buf->b_efunc != NULL)
			VERIFY(buf->b_efunc(buf) == 0);

		buf->b_efunc = NULL;
		buf->b_private = NULL;
		kmem_cache_free(buf_cache, buf);
		mutex_enter(&arc_eviction_mtx);
	}
	mutex_exit(&arc_eviction_mtx);
}

/*
 * Flush all *evictable* data from the cache for the given spa.
 * NOTE: this will not touch "active" (i.e. referenced) data.
 */
void
arc_flush(spa_t *spa)
{
	uint64_t guid = 0;

	if (spa)
		guid = spa_guid(spa);

	while (list_head(&arc_mru->arcs_list[ARC_BUFC_DATA])) {
		(void) arc_evict(arc_mru, guid, -1, FALSE, ARC_BUFC_DATA);
		if (spa)
			break;
	}
	while (list_head(&arc_mru->arcs_list[ARC_BUFC_METADATA])) {
		(void) arc_evict(arc_mru, guid, -1, FALSE, ARC_BUFC_METADATA);
		if (spa)
			break;
	}
	while (list_head(&arc_mfu->arcs_list[ARC_BUFC_DATA])) {
		(void) arc_evict(arc_mfu, guid, -1, FALSE, ARC_BUFC_DATA);
		if (spa)
			break;
	}
	while (list_head(&arc_mfu->arcs_list[ARC_BUFC_METADATA])) {
		(void) arc_evict(arc_mfu, guid, -1, FALSE, ARC_BUFC_METADATA);
		if (spa)
			break;
	}

	arc_evict_ghost(arc_mru_ghost, guid, -1);
	arc_evict_ghost(arc_mfu_ghost, guid, -1);

	mutex_enter(&arc_reclaim_thr_lock);
	arc_do_user_evicts();
	mutex_exit(&arc_reclaim_thr_lock);
	ASSERT(spa || arc_eviction_list == NULL);
}

void
arc_shrink(void)
{
	if (arc_c > arc_c_min) {
		uint64_t to_free;

#ifdef _KERNEL
		to_free = MAX(arc_c >> arc_shrink_shift, ptob(needfree));
#else
		to_free = arc_c >> arc_shrink_shift;
#endif
		if (arc_c > arc_c_min + to_free)
			atomic_add_64(&arc_c, -to_free);
		else
			arc_c = arc_c_min;

		atomic_add_64(&arc_p, -(arc_p >> arc_shrink_shift));
		if (arc_c > arc_size)
			arc_c = MAX(arc_size, arc_c_min);
		if (arc_p > arc_c)
			arc_p = (arc_c >> 1);
		ASSERT(arc_c >= arc_c_min);
		ASSERT((int64_t)arc_p >= 0);
	}

	if (arc_size > arc_c)
		arc_adjust();
}

static int
arc_reclaim_needed(void)
{
	uint64_t extra;

#ifdef _KERNEL

	if (needfree)
		return (1);

	/*
	 * take 'desfree' extra pages, so we reclaim sooner, rather than later
	 */
	extra = desfree;

	/*
	 * check that we're out of range of the pageout scanner.  It starts to
	 * schedule paging if freemem is less than lotsfree and needfree.
	 * lotsfree is the high-water mark for pageout, and needfree is the
	 * number of needed free pages.  We add extra pages here to make sure
	 * the scanner doesn't start up while we're freeing memory.
	 */
	if (freemem < lotsfree + needfree + extra)
		return (1);

	/*
	 * check to make sure that swapfs has enough space so that anon
	 * reservations can still succeed. anon_resvmem() checks that the
	 * availrmem is greater than swapfs_minfree, and the number of reserved
	 * swap pages.  We also add a bit of extra here just to prevent
	 * circumstances from getting really dire.
	 */
	if (availrmem < swapfs_minfree + swapfs_reserve + extra)
		return (1);

#if defined(__i386)
	/*
	 * If we're on an i386 platform, it's possible that we'll exhaust the
	 * kernel heap space before we ever run out of available physical
	 * memory.  Most checks of the size of the heap_area compare against
	 * tune.t_minarmem, which is the minimum available real memory that we
	 * can have in the system.  However, this is generally fixed at 25 pages
	 * which is so low that it's useless.  In this comparison, we seek to
	 * calculate the total heap-size, and reclaim if more than 3/4ths of the
	 * heap is allocated.  (Or, in the calculation, if less than 1/4th is
	 * free)
	 */
	if (btop(vmem_size(heap_arena, VMEM_FREE)) <
	    (btop(vmem_size(heap_arena, VMEM_FREE | VMEM_ALLOC)) >> 2))
		return (1);
#endif

#else
	if (spa_get_random(100) == 0)
		return (1);
#endif
	return (0);
}

static void
arc_kmem_reap_now(arc_reclaim_strategy_t strat)
{
	size_t			i;
	kmem_cache_t		*prev_cache = NULL;
	kmem_cache_t		*prev_data_cache = NULL;
	extern kmem_cache_t	*zio_buf_cache[];
	extern kmem_cache_t	*zio_data_buf_cache[];

#ifdef _KERNEL
	if (arc_meta_used >= arc_meta_limit) {
		/*
		 * We are exceeding our meta-data cache limit.
		 * Purge some DNLC entries to release holds on meta-data.
		 */
		dnlc_reduce_cache((void *)(uintptr_t)arc_reduce_dnlc_percent);
	}
#if defined(__i386)
	/*
	 * Reclaim unused memory from all kmem caches.
	 */
	kmem_reap();
#endif
#endif

	/*
	 * An aggressive reclamation will shrink the cache size as well as
	 * reap free buffers from the arc kmem caches.
	 */
	if (strat == ARC_RECLAIM_AGGR)
		arc_shrink();

	for (i = 0; i < SPA_MAXBLOCKSIZE >> SPA_MINBLOCKSHIFT; i++) {
		if (zio_buf_cache[i] != prev_cache) {
			prev_cache = zio_buf_cache[i];
			kmem_cache_reap_now(zio_buf_cache[i]);
		}
		if (zio_data_buf_cache[i] != prev_data_cache) {
			prev_data_cache = zio_data_buf_cache[i];
			kmem_cache_reap_now(zio_data_buf_cache[i]);
		}
	}
	kmem_cache_reap_now(buf_cache);
	kmem_cache_reap_now(hdr_cache);
}

static void
arc_reclaim_thread(void)
{
	clock_t			growtime = 0;
	arc_reclaim_strategy_t	last_reclaim = ARC_RECLAIM_CONS;
	callb_cpr_t		cpr;

	CALLB_CPR_INIT(&cpr, &arc_reclaim_thr_lock, callb_generic_cpr, FTAG);

	mutex_enter(&arc_reclaim_thr_lock);
	while (arc_thread_exit == 0) {
		if (arc_reclaim_needed()) {

			if (arc_no_grow) {
				if (last_reclaim == ARC_RECLAIM_CONS) {
					last_reclaim = ARC_RECLAIM_AGGR;
				} else {
					last_reclaim = ARC_RECLAIM_CONS;
				}
			} else {
				arc_no_grow = TRUE;
				last_reclaim = ARC_RECLAIM_AGGR;
				membar_producer();
			}

			/* reset the growth delay for every reclaim */
			growtime = lbolt + (arc_grow_retry * hz);

			arc_kmem_reap_now(last_reclaim);
			arc_warm = B_TRUE;

		} else if (arc_no_grow && lbolt >= growtime) {
			arc_no_grow = FALSE;
		}

		if (2 * arc_c < arc_size +
		    arc_mru_ghost->arcs_size + arc_mfu_ghost->arcs_size)
			arc_adjust();

		if (arc_eviction_list != NULL)
			arc_do_user_evicts();

		/* block until needed, or one second, whichever is shorter */
		CALLB_CPR_SAFE_BEGIN(&cpr);
		(void) cv_timedwait(&arc_reclaim_thr_cv,
		    &arc_reclaim_thr_lock, (lbolt + hz));
		CALLB_CPR_SAFE_END(&cpr, &arc_reclaim_thr_lock);
	}

	arc_thread_exit = 0;
	cv_broadcast(&arc_reclaim_thr_cv);
	CALLB_CPR_EXIT(&cpr);		/* drops arc_reclaim_thr_lock */
	thread_exit();
}

/*
 * Adapt arc info given the number of bytes we are trying to add and
 * the state that we are comming from.  This function is only called
 * when we are adding new content to the cache.
 */
static void
arc_adapt(int bytes, arc_state_t *state)
{
	int mult;
	uint64_t arc_p_min = (arc_c >> arc_p_min_shift);

	if (state == arc_l2c_only)
		return;

	ASSERT(bytes > 0);
	/*
	 * Adapt the target size of the MRU list:
	 *	- if we just hit in the MRU ghost list, then increase
	 *	  the target size of the MRU list.
	 *	- if we just hit in the MFU ghost list, then increase
	 *	  the target size of the MFU list by decreasing the
	 *	  target size of the MRU list.
	 */
	if (state == arc_mru_ghost) {
		mult = ((arc_mru_ghost->arcs_size >= arc_mfu_ghost->arcs_size) ?
		    1 : (arc_mfu_ghost->arcs_size/arc_mru_ghost->arcs_size));

		arc_p = MIN(arc_c - arc_p_min, arc_p + bytes * mult);
	} else if (state == arc_mfu_ghost) {
		uint64_t delta;

		mult = ((arc_mfu_ghost->arcs_size >= arc_mru_ghost->arcs_size) ?
		    1 : (arc_mru_ghost->arcs_size/arc_mfu_ghost->arcs_size));

		delta = MIN(bytes * mult, arc_p);
		arc_p = MAX(arc_p_min, arc_p - delta);
	}
	ASSERT((int64_t)arc_p >= 0);

	if (arc_reclaim_needed()) {
		cv_signal(&arc_reclaim_thr_cv);
		return;
	}

	if (arc_no_grow)
		return;

	if (arc_c >= arc_c_max)
		return;

	/*
	 * If we're within (2 * maxblocksize) bytes of the target
	 * cache size, increment the target cache size
	 */
	if (arc_size > arc_c - (2ULL << SPA_MAXBLOCKSHIFT)) {
		atomic_add_64(&arc_c, (int64_t)bytes);
		if (arc_c > arc_c_max)
			arc_c = arc_c_max;
		else if (state == arc_anon)
			atomic_add_64(&arc_p, (int64_t)bytes);
		if (arc_p > arc_c)
			arc_p = arc_c;
	}
	ASSERT((int64_t)arc_p >= 0);
}

/*
 * Check if the cache has reached its limits and eviction is required
 * prior to insert.
 */
static int
arc_evict_needed(arc_buf_contents_t type)
{
	if (type == ARC_BUFC_METADATA && arc_meta_used >= arc_meta_limit)
		return (1);

#ifdef _KERNEL
	/*
	 * If zio data pages are being allocated out of a separate heap segment,
	 * then enforce that the size of available vmem for this area remains
	 * above about 1/32nd free.
	 */
	if (type == ARC_BUFC_DATA && zio_arena != NULL &&
	    vmem_size(zio_arena, VMEM_FREE) <
	    (vmem_size(zio_arena, VMEM_ALLOC) >> 5))
		return (1);
#endif

	if (arc_reclaim_needed())
		return (1);

	return (arc_size > arc_c);
}

/*
 * The buffer, supplied as the first argument, needs a data block.
 * So, if we are at cache max, determine which cache should be victimized.
 * We have the following cases:
 *
 * 1. Insert for MRU, p > sizeof(arc_anon + arc_mru) ->
 * In this situation if we're out of space, but the resident size of the MFU is
 * under the limit, victimize the MFU cache to satisfy this insertion request.
 *
 * 2. Insert for MRU, p <= sizeof(arc_anon + arc_mru) ->
 * Here, we've used up all of the available space for the MRU, so we need to
 * evict from our own cache instead.  Evict from the set of resident MRU
 * entries.
 *
 * 3. Insert for MFU (c - p) > sizeof(arc_mfu) ->
 * c minus p represents the MFU space in the cache, since p is the size of the
 * cache that is dedicated to the MRU.  In this situation there's still space on
 * the MFU side, so the MRU side needs to be victimized.
 *
 * 4. Insert for MFU (c - p) < sizeof(arc_mfu) ->
 * MFU's resident set is consuming more space than it has been allotted.  In
 * this situation, we must victimize our own cache, the MFU, for this insertion.
 */
static void
arc_get_data_buf(arc_buf_t *buf)
{
	arc_state_t		*state = buf->b_hdr->b_state;
	uint64_t		size = buf->b_hdr->b_size;
	arc_buf_contents_t	type = buf->b_hdr->b_type;

	arc_adapt(size, state);

	/*
	 * We have not yet reached cache maximum size,
	 * just allocate a new buffer.
	 */
	if (!arc_evict_needed(type)) {
		if (type == ARC_BUFC_METADATA) {
			buf->b_data = zio_buf_alloc(size);
			arc_space_consume(size, ARC_SPACE_DATA);
		} else {
			ASSERT(type == ARC_BUFC_DATA);
			buf->b_data = zio_data_buf_alloc(size);
			ARCSTAT_INCR(arcstat_data_size, size);
			atomic_add_64(&arc_size, size);
		}
		goto out;
	}

	/*
	 * If we are prefetching from the mfu ghost list, this buffer
	 * will end up on the mru list; so steal space from there.
	 */
	if (state == arc_mfu_ghost)
		state = buf->b_hdr->b_flags & ARC_PREFETCH ? arc_mru : arc_mfu;
	else if (state == arc_mru_ghost)
		state = arc_mru;

	if (state == arc_mru || state == arc_anon) {
		uint64_t mru_used = arc_anon->arcs_size + arc_mru->arcs_size;
		state = (arc_mfu->arcs_lsize[type] >= size &&
		    arc_p > mru_used) ? arc_mfu : arc_mru;
	} else {
		/* MFU cases */
		uint64_t mfu_space = arc_c - arc_p;
		state =  (arc_mru->arcs_lsize[type] >= size &&
		    mfu_space > arc_mfu->arcs_size) ? arc_mru : arc_mfu;
	}
	if ((buf->b_data = arc_evict(state, NULL, size, TRUE, type)) == NULL) {
		if (type == ARC_BUFC_METADATA) {
			buf->b_data = zio_buf_alloc(size);
			arc_space_consume(size, ARC_SPACE_DATA);
		} else {
			ASSERT(type == ARC_BUFC_DATA);
			buf->b_data = zio_data_buf_alloc(size);
			ARCSTAT_INCR(arcstat_data_size, size);
			atomic_add_64(&arc_size, size);
		}
		ARCSTAT_BUMP(arcstat_recycle_miss);
	}
	ASSERT(buf->b_data != NULL);
out:
	/*
	 * Update the state size.  Note that ghost states have a
	 * "ghost size" and so don't need to be updated.
	 */
	if (!GHOST_STATE(buf->b_hdr->b_state)) {
		arc_buf_hdr_t *hdr = buf->b_hdr;

		atomic_add_64(&hdr->b_state->arcs_size, size);
		if (list_link_active(&hdr->b_arc_node)) {
			ASSERT(refcount_is_zero(&hdr->b_refcnt));
			atomic_add_64(&hdr->b_state->arcs_lsize[type], size);
		}
		/*
		 * If we are growing the cache, and we are adding anonymous
		 * data, and we have outgrown arc_p, update arc_p
		 */
		if (arc_size < arc_c && hdr->b_state == arc_anon &&
		    arc_anon->arcs_size + arc_mru->arcs_size > arc_p)
			arc_p = MIN(arc_c, arc_p + size);
	}
}

/*
 * This routine is called whenever a buffer is accessed.
 * NOTE: the hash lock is dropped in this function.
 */
static void
arc_access(arc_buf_hdr_t *buf, kmutex_t *hash_lock)
{
	ASSERT(MUTEX_HELD(hash_lock));

	if (buf->b_state == arc_anon) {
		/*
		 * This buffer is not in the cache, and does not
		 * appear in our "ghost" list.  Add the new buffer
		 * to the MRU state.
		 */

		ASSERT(buf->b_arc_access == 0);
		buf->b_arc_access = lbolt;
		DTRACE_PROBE1(new_state__mru, arc_buf_hdr_t *, buf);
		arc_change_state(arc_mru, buf, hash_lock);

	} else if (buf->b_state == arc_mru) {
		/*
		 * If this buffer is here because of a prefetch, then either:
		 * - clear the flag if this is a "referencing" read
		 *   (any subsequent access will bump this into the MFU state).
		 * or
		 * - move the buffer to the head of the list if this is
		 *   another prefetch (to make it less likely to be evicted).
		 */
		if ((buf->b_flags & ARC_PREFETCH) != 0) {
			if (refcount_count(&buf->b_refcnt) == 0) {
				ASSERT(list_link_active(&buf->b_arc_node));
			} else {
				buf->b_flags &= ~ARC_PREFETCH;
				ARCSTAT_BUMP(arcstat_mru_hits);
			}
			buf->b_arc_access = lbolt;
			return;
		}

		/*
		 * This buffer has been "accessed" only once so far,
		 * but it is still in the cache. Move it to the MFU
		 * state.
		 */
		if (lbolt > buf->b_arc_access + ARC_MINTIME) {
			/*
			 * More than 125ms have passed since we
			 * instantiated this buffer.  Move it to the
			 * most frequently used state.
			 */
			buf->b_arc_access = lbolt;
			DTRACE_PROBE1(new_state__mfu, arc_buf_hdr_t *, buf);
			arc_change_state(arc_mfu, buf, hash_lock);
		}
		ARCSTAT_BUMP(arcstat_mru_hits);
	} else if (buf->b_state == arc_mru_ghost) {
		arc_state_t	*new_state;
		/*
		 * This buffer has been "accessed" recently, but
		 * was evicted from the cache.  Move it to the
		 * MFU state.
		 */

		if (buf->b_flags & ARC_PREFETCH) {
			new_state = arc_mru;
			if (refcount_count(&buf->b_refcnt) > 0)
				buf->b_flags &= ~ARC_PREFETCH;
			DTRACE_PROBE1(new_state__mru, arc_buf_hdr_t *, buf);
		} else {
			new_state = arc_mfu;
			DTRACE_PROBE1(new_state__mfu, arc_buf_hdr_t *, buf);
		}

		buf->b_arc_access = lbolt;
		arc_change_state(new_state, buf, hash_lock);

		ARCSTAT_BUMP(arcstat_mru_ghost_hits);
	} else if (buf->b_state == arc_mfu) {
		/*
		 * This buffer has been accessed more than once and is
		 * still in the cache.  Keep it in the MFU state.
		 *
		 * NOTE: an add_reference() that occurred when we did
		 * the arc_read() will have kicked this off the list.
		 * If it was a prefetch, we will explicitly move it to
		 * the head of the list now.
		 */
		if ((buf->b_flags & ARC_PREFETCH) != 0) {
			ASSERT(refcount_count(&buf->b_refcnt) == 0);
			ASSERT(list_link_active(&buf->b_arc_node));
		}
		ARCSTAT_BUMP(arcstat_mfu_hits);
		buf->b_arc_access = lbolt;
	} else if (buf->b_state == arc_mfu_ghost) {
		arc_state_t	*new_state = arc_mfu;
		/*
		 * This buffer has been accessed more than once but has
		 * been evicted from the cache.  Move it back to the
		 * MFU state.
		 */

		if (buf->b_flags & ARC_PREFETCH) {
			/*
			 * This is a prefetch access...
			 * move this block back to the MRU state.
			 */
			ASSERT3U(refcount_count(&buf->b_refcnt), ==, 0);
			new_state = arc_mru;
		}

		buf->b_arc_access = lbolt;
		DTRACE_PROBE1(new_state__mfu, arc_buf_hdr_t *, buf);
		arc_change_state(new_state, buf, hash_lock);

		ARCSTAT_BUMP(arcstat_mfu_ghost_hits);
	} else if (buf->b_state == arc_l2c_only) {
		/*
		 * This buffer is on the 2nd Level ARC.
		 */

		buf->b_arc_access = lbolt;
		DTRACE_PROBE1(new_state__mfu, arc_buf_hdr_t *, buf);
		arc_change_state(arc_mfu, buf, hash_lock);
	} else {
		ASSERT(!"invalid arc state");
	}
}

/* a generic arc_done_func_t which you can use */
/* ARGSUSED */
void
arc_bcopy_func(zio_t *zio, arc_buf_t *buf, void *arg)
{
	bcopy(buf->b_data, arg, buf->b_hdr->b_size);
	VERIFY(arc_buf_remove_ref(buf, arg) == 1);
}

/* a generic arc_done_func_t */
void
arc_getbuf_func(zio_t *zio, arc_buf_t *buf, void *arg)
{
	arc_buf_t **bufp = arg;
	if (zio && zio->io_error) {
		VERIFY(arc_buf_remove_ref(buf, arg) == 1);
		*bufp = NULL;
	} else {
		*bufp = buf;
	}
}

static void
arc_read_done(zio_t *zio)
{
	arc_buf_hdr_t	*hdr, *found;
	arc_buf_t	*buf;
	arc_buf_t	*abuf;	/* buffer we're assigning to callback */
	kmutex_t	*hash_lock;
	arc_callback_t	*callback_list, *acb;
	int		freeable = FALSE;

	buf = zio->io_private;
	hdr = buf->b_hdr;

	/*
	 * The hdr was inserted into hash-table and removed from lists
	 * prior to starting I/O.  We should find this header, since
	 * it's in the hash table, and it should be legit since it's
	 * not possible to evict it during the I/O.  The only possible
	 * reason for it not to be found is if we were freed during the
	 * read.
	 */
	found = buf_hash_find(hdr->b_spa, &hdr->b_dva, hdr->b_birth,
	    &hash_lock);

	ASSERT((found == NULL && HDR_FREED_IN_READ(hdr) && hash_lock == NULL) ||
	    (found == hdr && DVA_EQUAL(&hdr->b_dva, BP_IDENTITY(zio->io_bp))) ||
	    (found == hdr && HDR_L2_READING(hdr)));

	hdr->b_flags &= ~ARC_L2_EVICTED;
	if (l2arc_noprefetch && (hdr->b_flags & ARC_PREFETCH))
		hdr->b_flags &= ~ARC_L2CACHE;

	/* byteswap if necessary */
	callback_list = hdr->b_acb;
	ASSERT(callback_list != NULL);
	if (BP_SHOULD_BYTESWAP(zio->io_bp)) {
		arc_byteswap_func_t *func = BP_GET_LEVEL(zio->io_bp) > 0 ?
		    byteswap_uint64_array :
		    dmu_ot[BP_GET_TYPE(zio->io_bp)].ot_byteswap;
		func(buf->b_data, hdr->b_size);
	}

	arc_cksum_compute(buf, B_FALSE);

	/* create copies of the data buffer for the callers */
	abuf = buf;
	for (acb = callback_list; acb; acb = acb->acb_next) {
		if (acb->acb_done) {
			if (abuf == NULL)
				abuf = arc_buf_clone(buf);
			acb->acb_buf = abuf;
			abuf = NULL;
		}
	}
	hdr->b_acb = NULL;
	hdr->b_flags &= ~ARC_IO_IN_PROGRESS;
	ASSERT(!HDR_BUF_AVAILABLE(hdr));
	if (abuf == buf)
		hdr->b_flags |= ARC_BUF_AVAILABLE;

	ASSERT(refcount_is_zero(&hdr->b_refcnt) || callback_list != NULL);

	if (zio->io_error != 0) {
		hdr->b_flags |= ARC_IO_ERROR;
		if (hdr->b_state != arc_anon)
			arc_change_state(arc_anon, hdr, hash_lock);
		if (HDR_IN_HASH_TABLE(hdr))
			buf_hash_remove(hdr);
		freeable = refcount_is_zero(&hdr->b_refcnt);
	}

	/*
	 * Broadcast before we drop the hash_lock to avoid the possibility
	 * that the hdr (and hence the cv) might be freed before we get to
	 * the cv_broadcast().
	 */
	cv_broadcast(&hdr->b_cv);

	if (hash_lock) {
		/*
		 * Only call arc_access on anonymous buffers.  This is because
		 * if we've issued an I/O for an evicted buffer, we've already
		 * called arc_access (to prevent any simultaneous readers from
		 * getting confused).
		 */
		if (zio->io_error == 0 && hdr->b_state == arc_anon)
			arc_access(hdr, hash_lock);
		mutex_exit(hash_lock);
	} else {
		/*
		 * This block was freed while we waited for the read to
		 * complete.  It has been removed from the hash table and
		 * moved to the anonymous state (so that it won't show up
		 * in the cache).
		 */
		ASSERT3P(hdr->b_state, ==, arc_anon);
		freeable = refcount_is_zero(&hdr->b_refcnt);
	}

	/* execute each callback and free its structure */
	while ((acb = callback_list) != NULL) {
		if (acb->acb_done)
			acb->acb_done(zio, acb->acb_buf, acb->acb_private);

		if (acb->acb_zio_dummy != NULL) {
			acb->acb_zio_dummy->io_error = zio->io_error;
			zio_nowait(acb->acb_zio_dummy);
		}

		callback_list = acb->acb_next;
		kmem_free(acb, sizeof (arc_callback_t));
	}

	if (freeable)
		arc_hdr_destroy(hdr);
}

/*
 * "Read" the block block at the specified DVA (in bp) via the
 * cache.  If the block is found in the cache, invoke the provided
 * callback immediately and return.  Note that the `zio' parameter
 * in the callback will be NULL in this case, since no IO was
 * required.  If the block is not in the cache pass the read request
 * on to the spa with a substitute callback function, so that the
 * requested block will be added to the cache.
 *
 * If a read request arrives for a block that has a read in-progress,
 * either wait for the in-progress read to complete (and return the
 * results); or, if this is a read with a "done" func, add a record
 * to the read to invoke the "done" func when the read completes,
 * and return; or just return.
 *
 * arc_read_done() will invoke all the requested "done" functions
 * for readers of this block.
 *
 * Normal callers should use arc_read and pass the arc buffer and offset
 * for the bp.  But if you know you don't need locking, you can use
 * arc_read_bp.
 */
int
arc_read(zio_t *pio, spa_t *spa, blkptr_t *bp, arc_buf_t *pbuf,
    arc_done_func_t *done, void *private, int priority, int zio_flags,
    uint32_t *arc_flags, const zbookmark_t *zb)
{
	int err;
	arc_buf_hdr_t *hdr = pbuf->b_hdr;

	ASSERT(!refcount_is_zero(&pbuf->b_hdr->b_refcnt));
	ASSERT3U((char *)bp - (char *)pbuf->b_data, <, pbuf->b_hdr->b_size);
	rw_enter(&pbuf->b_lock, RW_READER);

	err = arc_read_nolock(pio, spa, bp, done, private, priority,
	    zio_flags, arc_flags, zb);

	ASSERT3P(hdr, ==, pbuf->b_hdr);
	rw_exit(&pbuf->b_lock);
	return (err);
}

int
arc_read_nolock(zio_t *pio, spa_t *spa, blkptr_t *bp,
    arc_done_func_t *done, void *private, int priority, int zio_flags,
    uint32_t *arc_flags, const zbookmark_t *zb)
{
	arc_buf_hdr_t *hdr;
	arc_buf_t *buf = NULL;
	kmutex_t *hash_lock;
	zio_t *rzio;
	uint64_t guid = spa_guid(spa);

top:
	hdr = buf_hash_find(guid, BP_IDENTITY(bp), bp->blk_birth, &hash_lock);
	if (hdr && hdr->b_datacnt > 0) {

		*arc_flags |= ARC_CACHED;

		if (HDR_IO_IN_PROGRESS(hdr)) {

			if (*arc_flags & ARC_WAIT) {
				cv_wait(&hdr->b_cv, hash_lock);
				mutex_exit(hash_lock);
				goto top;
			}
			ASSERT(*arc_flags & ARC_NOWAIT);

			if (done) {
				arc_callback_t	*acb = NULL;

				acb = kmem_zalloc(sizeof (arc_callback_t),
				    KM_SLEEP);
				acb->acb_done = done;
				acb->acb_private = private;
				if (pio != NULL)
					acb->acb_zio_dummy = zio_null(pio,
					    spa, NULL, NULL, NULL, zio_flags);

				ASSERT(acb->acb_done != NULL);
				acb->acb_next = hdr->b_acb;
				hdr->b_acb = acb;
				add_reference(hdr, hash_lock, private);
				mutex_exit(hash_lock);
				return (0);
			}
			mutex_exit(hash_lock);
			return (0);
		}

		ASSERT(hdr->b_state == arc_mru || hdr->b_state == arc_mfu);

		if (done) {
			add_reference(hdr, hash_lock, private);
			/*
			 * If this block is already in use, create a new
			 * copy of the data so that we will be guaranteed
			 * that arc_release() will always succeed.
			 */
			buf = hdr->b_buf;
			ASSERT(buf);
			ASSERT(buf->b_data);
			if (HDR_BUF_AVAILABLE(hdr)) {
				ASSERT(buf->b_efunc == NULL);
				hdr->b_flags &= ~ARC_BUF_AVAILABLE;
			} else {
				buf = arc_buf_clone(buf);
			}
		} else if (*arc_flags & ARC_PREFETCH &&
		    refcount_count(&hdr->b_refcnt) == 0) {
			hdr->b_flags |= ARC_PREFETCH;
		}
		DTRACE_PROBE1(arc__hit, arc_buf_hdr_t *, hdr);
		arc_access(hdr, hash_lock);
		if (*arc_flags & ARC_L2CACHE)
			hdr->b_flags |= ARC_L2CACHE;
		mutex_exit(hash_lock);
		ARCSTAT_BUMP(arcstat_hits);
		ARCSTAT_CONDSTAT(!(hdr->b_flags & ARC_PREFETCH),
		    demand, prefetch, hdr->b_type != ARC_BUFC_METADATA,
		    data, metadata, hits);

		if (done)
			done(NULL, buf, private);
	} else {
		uint64_t size = BP_GET_LSIZE(bp);
		arc_callback_t	*acb;
		vdev_t *vd = NULL;
		daddr_t addr;
		boolean_t devw = B_FALSE;

		if (hdr == NULL) {
			/* this block is not in the cache */
			arc_buf_hdr_t	*exists;
			arc_buf_contents_t type = BP_GET_BUFC_TYPE(bp);
			buf = arc_buf_alloc(spa, size, private, type);
			hdr = buf->b_hdr;
			hdr->b_dva = *BP_IDENTITY(bp);
			hdr->b_birth = bp->blk_birth;
			hdr->b_cksum0 = bp->blk_cksum.zc_word[0];
			exists = buf_hash_insert(hdr, &hash_lock);
			if (exists) {
				/* somebody beat us to the hash insert */
				mutex_exit(hash_lock);
				bzero(&hdr->b_dva, sizeof (dva_t));
				hdr->b_birth = 0;
				hdr->b_cksum0 = 0;
				(void) arc_buf_remove_ref(buf, private);
				goto top; /* restart the IO request */
			}
			/* if this is a prefetch, we don't have a reference */
			if (*arc_flags & ARC_PREFETCH) {
				(void) remove_reference(hdr, hash_lock,
				    private);
				hdr->b_flags |= ARC_PREFETCH;
			}
			if (*arc_flags & ARC_L2CACHE)
				hdr->b_flags |= ARC_L2CACHE;
			if (BP_GET_LEVEL(bp) > 0)
				hdr->b_flags |= ARC_INDIRECT;
		} else {
			/* this block is in the ghost cache */
			ASSERT(GHOST_STATE(hdr->b_state));
			ASSERT(!HDR_IO_IN_PROGRESS(hdr));
			ASSERT3U(refcount_count(&hdr->b_refcnt), ==, 0);
			ASSERT(hdr->b_buf == NULL);

			/* if this is a prefetch, we don't have a reference */
			if (*arc_flags & ARC_PREFETCH)
				hdr->b_flags |= ARC_PREFETCH;
			else
				add_reference(hdr, hash_lock, private);
			if (*arc_flags & ARC_L2CACHE)
				hdr->b_flags |= ARC_L2CACHE;
			buf = kmem_cache_alloc(buf_cache, KM_PUSHPAGE);
			buf->b_hdr = hdr;
			buf->b_data = NULL;
			buf->b_efunc = NULL;
			buf->b_private = NULL;
			buf->b_next = NULL;
			hdr->b_buf = buf;
			arc_get_data_buf(buf);
			ASSERT(hdr->b_datacnt == 0);
			hdr->b_datacnt = 1;

		}

		acb = kmem_zalloc(sizeof (arc_callback_t), KM_SLEEP);
		acb->acb_done = done;
		acb->acb_private = private;

		ASSERT(hdr->b_acb == NULL);
		hdr->b_acb = acb;
		hdr->b_flags |= ARC_IO_IN_PROGRESS;

		/*
		 * If the buffer has been evicted, migrate it to a present state
		 * before issuing the I/O.  Once we drop the hash-table lock,
		 * the header will be marked as I/O in progress and have an
		 * attached buffer.  At this point, anybody who finds this
		 * buffer ought to notice that it's legit but has a pending I/O.
		 */

		if (GHOST_STATE(hdr->b_state))
			arc_access(hdr, hash_lock);

		if (HDR_L2CACHE(hdr) && hdr->b_l2hdr != NULL &&
		    (vd = hdr->b_l2hdr->b_dev->l2ad_vdev) != NULL) {
			devw = hdr->b_l2hdr->b_dev->l2ad_writing;
			addr = hdr->b_l2hdr->b_daddr;
			/*
			 * Lock out device removal.
			 */
			if (vdev_is_dead(vd) ||
			    !spa_config_tryenter(spa, SCL_L2ARC, vd, RW_READER))
				vd = NULL;
		}

		mutex_exit(hash_lock);

		ASSERT3U(hdr->b_size, ==, size);
		DTRACE_PROBE3(arc__miss, blkptr_t *, bp, uint64_t, size,
		    zbookmark_t *, zb);
		ARCSTAT_BUMP(arcstat_misses);
		ARCSTAT_CONDSTAT(!(hdr->b_flags & ARC_PREFETCH),
		    demand, prefetch, hdr->b_type != ARC_BUFC_METADATA,
		    data, metadata, misses);

		if (vd != NULL && l2arc_ndev != 0 && !(l2arc_norw && devw)) {
			/*
			 * Read from the L2ARC if the following are true:
			 * 1. The L2ARC vdev was previously cached.
			 * 2. This buffer still has L2ARC metadata.
			 * 3. This buffer isn't currently writing to the L2ARC.
			 * 4. The L2ARC entry wasn't evicted, which may
			 *    also have invalidated the vdev.
			 * 5. This isn't prefetch and l2arc_noprefetch is set.
			 */
			if (hdr->b_l2hdr != NULL &&
			    !HDR_L2_WRITING(hdr) && !HDR_L2_EVICTED(hdr) &&
			    !(l2arc_noprefetch && HDR_PREFETCH(hdr))) {
				l2arc_read_callback_t *cb;

				DTRACE_PROBE1(l2arc__hit, arc_buf_hdr_t *, hdr);
				ARCSTAT_BUMP(arcstat_l2_hits);

				cb = kmem_zalloc(sizeof (l2arc_read_callback_t),
				    KM_SLEEP);
				cb->l2rcb_buf = buf;
				cb->l2rcb_spa = spa;
				cb->l2rcb_bp = *bp;
				cb->l2rcb_zb = *zb;
				cb->l2rcb_flags = zio_flags;

				/*
				 * l2arc read.  The SCL_L2ARC lock will be
				 * released by l2arc_read_done().
				 */
				rzio = zio_read_phys(pio, vd, addr, size,
				    buf->b_data, ZIO_CHECKSUM_OFF,
				    l2arc_read_done, cb, priority, zio_flags |
				    ZIO_FLAG_DONT_CACHE | ZIO_FLAG_CANFAIL |
				    ZIO_FLAG_DONT_PROPAGATE |
				    ZIO_FLAG_DONT_RETRY, B_FALSE);
				DTRACE_PROBE2(l2arc__read, vdev_t *, vd,
				    zio_t *, rzio);
				ARCSTAT_INCR(arcstat_l2_read_bytes, size);

				if (*arc_flags & ARC_NOWAIT) {
					zio_nowait(rzio);
					return (0);
				}

				ASSERT(*arc_flags & ARC_WAIT);
				if (zio_wait(rzio) == 0)
					return (0);

				/* l2arc read error; goto zio_read() */
			} else {
				DTRACE_PROBE1(l2arc__miss,
				    arc_buf_hdr_t *, hdr);
				ARCSTAT_BUMP(arcstat_l2_misses);
				if (HDR_L2_WRITING(hdr))
					ARCSTAT_BUMP(arcstat_l2_rw_clash);
				spa_config_exit(spa, SCL_L2ARC, vd);
			}
		} else {
			if (vd != NULL)
				spa_config_exit(spa, SCL_L2ARC, vd);
			if (l2arc_ndev != 0) {
				DTRACE_PROBE1(l2arc__miss,
				    arc_buf_hdr_t *, hdr);
				ARCSTAT_BUMP(arcstat_l2_misses);
			}
		}

		rzio = zio_read(pio, spa, bp, buf->b_data, size,
		    arc_read_done, buf, priority, zio_flags, zb);

		if (*arc_flags & ARC_WAIT)
			return (zio_wait(rzio));

		ASSERT(*arc_flags & ARC_NOWAIT);
		zio_nowait(rzio);
	}
	return (0);
}

/*
 * arc_read() variant to support pool traversal.  If the block is already
 * in the ARC, make a copy of it; otherwise, the caller will do the I/O.
 * The idea is that we don't want pool traversal filling up memory, but
 * if the ARC already has the data anyway, we shouldn't pay for the I/O.
 */
int
arc_tryread(spa_t *spa, blkptr_t *bp, void *data)
{
	arc_buf_hdr_t *hdr;
	kmutex_t *hash_mtx;
	uint64_t guid = spa_guid(spa);
	int rc = 0;

	hdr = buf_hash_find(guid, BP_IDENTITY(bp), bp->blk_birth, &hash_mtx);

	if (hdr && hdr->b_datacnt > 0 && !HDR_IO_IN_PROGRESS(hdr)) {
		arc_buf_t *buf = hdr->b_buf;

		ASSERT(buf);
		while (buf->b_data == NULL) {
			buf = buf->b_next;
			ASSERT(buf);
		}
		bcopy(buf->b_data, data, hdr->b_size);
	} else {
		rc = ENOENT;
	}

	if (hash_mtx)
		mutex_exit(hash_mtx);

	return (rc);
}

void
arc_set_callback(arc_buf_t *buf, arc_evict_func_t *func, void *private)
{
	ASSERT(buf->b_hdr != NULL);
	ASSERT(buf->b_hdr->b_state != arc_anon);
	ASSERT(!refcount_is_zero(&buf->b_hdr->b_refcnt) || func == NULL);
	buf->b_efunc = func;
	buf->b_private = private;
}

/*
 * This is used by the DMU to let the ARC know that a buffer is
 * being evicted, so the ARC should clean up.  If this arc buf
 * is not yet in the evicted state, it will be put there.
 */
int
arc_buf_evict(arc_buf_t *buf)
{
	arc_buf_hdr_t *hdr;
	kmutex_t *hash_lock;
	arc_buf_t **bufp;

	rw_enter(&buf->b_lock, RW_WRITER);
	hdr = buf->b_hdr;
	if (hdr == NULL) {
		/*
		 * We are in arc_do_user_evicts().
		 */
		ASSERT(buf->b_data == NULL);
		rw_exit(&buf->b_lock);
		return (0);
	} else if (buf->b_data == NULL) {
		arc_buf_t copy = *buf; /* structure assignment */
		/*
		 * We are on the eviction list; process this buffer now
		 * but let arc_do_user_evicts() do the reaping.
		 */
		buf->b_efunc = NULL;
		rw_exit(&buf->b_lock);
		VERIFY(copy.b_efunc(&copy) == 0);
		return (1);
	}
	hash_lock = HDR_LOCK(hdr);
	mutex_enter(hash_lock);

	ASSERT(buf->b_hdr == hdr);
	ASSERT3U(refcount_count(&hdr->b_refcnt), <, hdr->b_datacnt);
	ASSERT(hdr->b_state == arc_mru || hdr->b_state == arc_mfu);

	/*
	 * Pull this buffer off of the hdr
	 */
	bufp = &hdr->b_buf;
	while (*bufp != buf)
		bufp = &(*bufp)->b_next;
	*bufp = buf->b_next;

	ASSERT(buf->b_data != NULL);
	arc_buf_destroy(buf, FALSE, FALSE);

	if (hdr->b_datacnt == 0) {
		arc_state_t *old_state = hdr->b_state;
		arc_state_t *evicted_state;

		ASSERT(refcount_is_zero(&hdr->b_refcnt));

		evicted_state =
		    (old_state == arc_mru) ? arc_mru_ghost : arc_mfu_ghost;

		mutex_enter(&old_state->arcs_mtx);
		mutex_enter(&evicted_state->arcs_mtx);

		arc_change_state(evicted_state, hdr, hash_lock);
		ASSERT(HDR_IN_HASH_TABLE(hdr));
		hdr->b_flags |= ARC_IN_HASH_TABLE;
		hdr->b_flags &= ~ARC_BUF_AVAILABLE;

		mutex_exit(&evicted_state->arcs_mtx);
		mutex_exit(&old_state->arcs_mtx);
	}
	mutex_exit(hash_lock);
	rw_exit(&buf->b_lock);

	VERIFY(buf->b_efunc(buf) == 0);
	buf->b_efunc = NULL;
	buf->b_private = NULL;
	buf->b_hdr = NULL;
	kmem_cache_free(buf_cache, buf);
	return (1);
}

/*
 * Release this buffer from the cache.  This must be done
 * after a read and prior to modifying the buffer contents.
 * If the buffer has more than one reference, we must make
 * a new hdr for the buffer.
 */
void
arc_release(arc_buf_t *buf, void *tag)
{
	arc_buf_hdr_t *hdr;
	kmutex_t *hash_lock;
	l2arc_buf_hdr_t *l2hdr;
	uint64_t buf_size = 0;

	rw_enter(&buf->b_lock, RW_WRITER);
	hdr = buf->b_hdr;

	/* this buffer is not on any list */
	ASSERT(refcount_count(&hdr->b_refcnt) > 0);
	ASSERT(!(hdr->b_flags & ARC_STORED));

	if (hdr->b_state == arc_anon) {
		/* this buffer is already released */
		ASSERT3U(refcount_count(&hdr->b_refcnt), ==, 1);
		ASSERT(BUF_EMPTY(hdr));
		ASSERT(buf->b_efunc == NULL);
		arc_buf_thaw(buf);
		rw_exit(&buf->b_lock);
		return;
	}

	hash_lock = HDR_LOCK(hdr);
	mutex_enter(hash_lock);

	l2hdr = hdr->b_l2hdr;
	if (l2hdr) {
		mutex_enter(&l2arc_buflist_mtx);
		hdr->b_l2hdr = NULL;
		buf_size = hdr->b_size;
	}

	/*
	 * Do we have more than one buf?
	 */
	if (hdr->b_datacnt > 1) {
		arc_buf_hdr_t *nhdr;
		arc_buf_t **bufp;
		uint64_t blksz = hdr->b_size;
		uint64_t spa = hdr->b_spa;
		arc_buf_contents_t type = hdr->b_type;
		uint32_t flags = hdr->b_flags;

		ASSERT(hdr->b_buf != buf || buf->b_next != NULL);
		/*
		 * Pull the data off of this buf and attach it to
		 * a new anonymous buf.
		 */
		(void) remove_reference(hdr, hash_lock, tag);
		bufp = &hdr->b_buf;
		while (*bufp != buf)
			bufp = &(*bufp)->b_next;
		*bufp = (*bufp)->b_next;
		buf->b_next = NULL;

		ASSERT3U(hdr->b_state->arcs_size, >=, hdr->b_size);
		atomic_add_64(&hdr->b_state->arcs_size, -hdr->b_size);
		if (refcount_is_zero(&hdr->b_refcnt)) {
			uint64_t *size = &hdr->b_state->arcs_lsize[hdr->b_type];
			ASSERT3U(*size, >=, hdr->b_size);
			atomic_add_64(size, -hdr->b_size);
		}
		hdr->b_datacnt -= 1;
		arc_cksum_verify(buf);

		mutex_exit(hash_lock);

		nhdr = kmem_cache_alloc(hdr_cache, KM_PUSHPAGE);
		nhdr->b_size = blksz;
		nhdr->b_spa = spa;
		nhdr->b_type = type;
		nhdr->b_buf = buf;
		nhdr->b_state = arc_anon;
		nhdr->b_arc_access = 0;
		nhdr->b_flags = flags & ARC_L2_WRITING;
		nhdr->b_l2hdr = NULL;
		nhdr->b_datacnt = 1;
		nhdr->b_freeze_cksum = NULL;
		(void) refcount_add(&nhdr->b_refcnt, tag);
		buf->b_hdr = nhdr;
		rw_exit(&buf->b_lock);
		atomic_add_64(&arc_anon->arcs_size, blksz);
	} else {
		rw_exit(&buf->b_lock);
		ASSERT(refcount_count(&hdr->b_refcnt) == 1);
		ASSERT(!list_link_active(&hdr->b_arc_node));
		ASSERT(!HDR_IO_IN_PROGRESS(hdr));
		arc_change_state(arc_anon, hdr, hash_lock);
		hdr->b_arc_access = 0;
		mutex_exit(hash_lock);

		bzero(&hdr->b_dva, sizeof (dva_t));
		hdr->b_birth = 0;
		hdr->b_cksum0 = 0;
		arc_buf_thaw(buf);
	}
	buf->b_efunc = NULL;
	buf->b_private = NULL;

	if (l2hdr) {
		list_remove(l2hdr->b_dev->l2ad_buflist, hdr);
		kmem_free(l2hdr, sizeof (l2arc_buf_hdr_t));
		ARCSTAT_INCR(arcstat_l2_size, -buf_size);
		mutex_exit(&l2arc_buflist_mtx);
	}
}

int
arc_released(arc_buf_t *buf)
{
	int released;

	rw_enter(&buf->b_lock, RW_READER);
	released = (buf->b_data != NULL && buf->b_hdr->b_state == arc_anon);
	rw_exit(&buf->b_lock);
	return (released);
}

int
arc_has_callback(arc_buf_t *buf)
{
	int callback;

	rw_enter(&buf->b_lock, RW_READER);
	callback = (buf->b_efunc != NULL);
	rw_exit(&buf->b_lock);
	return (callback);
}

#ifdef ZFS_DEBUG
int
arc_referenced(arc_buf_t *buf)
{
	int referenced;

	rw_enter(&buf->b_lock, RW_READER);
	referenced = (refcount_count(&buf->b_hdr->b_refcnt));
	rw_exit(&buf->b_lock);
	return (referenced);
}
#endif

static void
arc_write_ready(zio_t *zio)
{
	arc_write_callback_t *callback = zio->io_private;
	arc_buf_t *buf = callback->awcb_buf;
	arc_buf_hdr_t *hdr = buf->b_hdr;

	ASSERT(!refcount_is_zero(&buf->b_hdr->b_refcnt));
	callback->awcb_ready(zio, buf, callback->awcb_private);

	/*
	 * If the IO is already in progress, then this is a re-write
	 * attempt, so we need to thaw and re-compute the cksum.
	 * It is the responsibility of the callback to handle the
	 * accounting for any re-write attempt.
	 */
	if (HDR_IO_IN_PROGRESS(hdr)) {
		mutex_enter(&hdr->b_freeze_lock);
		if (hdr->b_freeze_cksum != NULL) {
			kmem_free(hdr->b_freeze_cksum, sizeof (zio_cksum_t));
			hdr->b_freeze_cksum = NULL;
		}
		mutex_exit(&hdr->b_freeze_lock);
	}
	arc_cksum_compute(buf, B_FALSE);
	hdr->b_flags |= ARC_IO_IN_PROGRESS;
}

static void
arc_write_done(zio_t *zio)
{
	arc_write_callback_t *callback = zio->io_private;
	arc_buf_t *buf = callback->awcb_buf;
	arc_buf_hdr_t *hdr = buf->b_hdr;

	hdr->b_acb = NULL;

	hdr->b_dva = *BP_IDENTITY(zio->io_bp);
	hdr->b_birth = zio->io_bp->blk_birth;
	hdr->b_cksum0 = zio->io_bp->blk_cksum.zc_word[0];
	/*
	 * If the block to be written was all-zero, we may have
	 * compressed it away.  In this case no write was performed
	 * so there will be no dva/birth-date/checksum.  The buffer
	 * must therefor remain anonymous (and uncached).
	 */
	if (!BUF_EMPTY(hdr)) {
		arc_buf_hdr_t *exists;
		kmutex_t *hash_lock;

		arc_cksum_verify(buf);

		exists = buf_hash_insert(hdr, &hash_lock);
		if (exists) {
			/*
			 * This can only happen if we overwrite for
			 * sync-to-convergence, because we remove
			 * buffers from the hash table when we arc_free().
			 */
			ASSERT(zio->io_flags & ZIO_FLAG_IO_REWRITE);
			ASSERT(DVA_EQUAL(BP_IDENTITY(&zio->io_bp_orig),
			    BP_IDENTITY(zio->io_bp)));
			ASSERT3U(zio->io_bp_orig.blk_birth, ==,
			    zio->io_bp->blk_birth);

			ASSERT(refcount_is_zero(&exists->b_refcnt));
			arc_change_state(arc_anon, exists, hash_lock);
			mutex_exit(hash_lock);
			arc_hdr_destroy(exists);
			exists = buf_hash_insert(hdr, &hash_lock);
			ASSERT3P(exists, ==, NULL);
		}
		hdr->b_flags &= ~ARC_IO_IN_PROGRESS;
		/* if it's not anon, we are doing a scrub */
		if (hdr->b_state == arc_anon)
			arc_access(hdr, hash_lock);
		mutex_exit(hash_lock);
	} else if (callback->awcb_done == NULL) {
		int destroy_hdr;
		/*
		 * This is an anonymous buffer with no user callback,
		 * destroy it if there are no active references.
		 */
		mutex_enter(&arc_eviction_mtx);
		destroy_hdr = refcount_is_zero(&hdr->b_refcnt);
		hdr->b_flags &= ~ARC_IO_IN_PROGRESS;
		mutex_exit(&arc_eviction_mtx);
		if (destroy_hdr)
			arc_hdr_destroy(hdr);
	} else {
		hdr->b_flags &= ~ARC_IO_IN_PROGRESS;
	}
	hdr->b_flags &= ~ARC_STORED;

	if (callback->awcb_done) {
		ASSERT(!refcount_is_zero(&hdr->b_refcnt));
		callback->awcb_done(zio, buf, callback->awcb_private);
	}

	kmem_free(callback, sizeof (arc_write_callback_t));
}

void
write_policy(spa_t *spa, const writeprops_t *wp, zio_prop_t *zp)
{
	boolean_t ismd = (wp->wp_level > 0 || dmu_ot[wp->wp_type].ot_metadata);

	/* Determine checksum setting */
	if (ismd) {
		/*
		 * Metadata always gets checksummed.  If the data
		 * checksum is multi-bit correctable, and it's not a
		 * ZBT-style checksum, then it's suitable for metadata
		 * as well.  Otherwise, the metadata checksum defaults
		 * to fletcher4.
		 */
		if (zio_checksum_table[wp->wp_oschecksum].ci_correctable &&
		    !zio_checksum_table[wp->wp_oschecksum].ci_zbt)
			zp->zp_checksum = wp->wp_oschecksum;
		else
			zp->zp_checksum = ZIO_CHECKSUM_FLETCHER_4;
	} else {
		zp->zp_checksum = zio_checksum_select(wp->wp_dnchecksum,
		    wp->wp_oschecksum);
	}

	/* Determine compression setting */
	if (ismd) {
		/*
		 * XXX -- we should design a compression algorithm
		 * that specializes in arrays of bps.
		 */
		zp->zp_compress = zfs_mdcomp_disable ? ZIO_COMPRESS_EMPTY :
		    ZIO_COMPRESS_LZJB;
	} else {
		zp->zp_compress = zio_compress_select(wp->wp_dncompress,
		    wp->wp_oscompress);
	}

	zp->zp_type = wp->wp_type;
	zp->zp_level = wp->wp_level;
	zp->zp_ndvas = MIN(wp->wp_copies + ismd, spa_max_replication(spa));
}

zio_t *
arc_write(zio_t *pio, spa_t *spa, const writeprops_t *wp,
    boolean_t l2arc, uint64_t txg, blkptr_t *bp, arc_buf_t *buf,
    arc_done_func_t *ready, arc_done_func_t *done, void *private, int priority,
    int zio_flags, const zbookmark_t *zb)
{
	arc_buf_hdr_t *hdr = buf->b_hdr;
	arc_write_callback_t *callback;
	zio_t *zio;
	zio_prop_t zp;

	ASSERT(ready != NULL);
	ASSERT(!HDR_IO_ERROR(hdr));
	ASSERT((hdr->b_flags & ARC_IO_IN_PROGRESS) == 0);
	ASSERT(hdr->b_acb == 0);
	if (l2arc)
		hdr->b_flags |= ARC_L2CACHE;
	callback = kmem_zalloc(sizeof (arc_write_callback_t), KM_SLEEP);
	callback->awcb_ready = ready;
	callback->awcb_done = done;
	callback->awcb_private = private;
	callback->awcb_buf = buf;

	write_policy(spa, wp, &zp);
	zio = zio_write(pio, spa, txg, bp, buf->b_data, hdr->b_size, &zp,
	    arc_write_ready, arc_write_done, callback, priority, zio_flags, zb);

	return (zio);
}

int
arc_free(zio_t *pio, spa_t *spa, uint64_t txg, blkptr_t *bp,
    zio_done_func_t *done, void *private, uint32_t arc_flags)
{
	arc_buf_hdr_t *ab;
	kmutex_t *hash_lock;
	zio_t	*zio;
	uint64_t guid = spa_guid(spa);

	/*
	 * If this buffer is in the cache, release it, so it
	 * can be re-used.
	 */
	ab = buf_hash_find(guid, BP_IDENTITY(bp), bp->blk_birth, &hash_lock);
	if (ab != NULL) {
		/*
		 * The checksum of blocks to free is not always
		 * preserved (eg. on the deadlist).  However, if it is
		 * nonzero, it should match what we have in the cache.
		 */
		ASSERT(bp->blk_cksum.zc_word[0] == 0 ||
		    bp->blk_cksum.zc_word[0] == ab->b_cksum0 ||
		    bp->blk_fill == BLK_FILL_ALREADY_FREED);

		if (ab->b_state != arc_anon)
			arc_change_state(arc_anon, ab, hash_lock);
		if (HDR_IO_IN_PROGRESS(ab)) {
			/*
			 * This should only happen when we prefetch.
			 */
			ASSERT(ab->b_flags & ARC_PREFETCH);
			ASSERT3U(ab->b_datacnt, ==, 1);
			ab->b_flags |= ARC_FREED_IN_READ;
			if (HDR_IN_HASH_TABLE(ab))
				buf_hash_remove(ab);
			ab->b_arc_access = 0;
			bzero(&ab->b_dva, sizeof (dva_t));
			ab->b_birth = 0;
			ab->b_cksum0 = 0;
			ab->b_buf->b_efunc = NULL;
			ab->b_buf->b_private = NULL;
			mutex_exit(hash_lock);
		} else if (refcount_is_zero(&ab->b_refcnt)) {
			ab->b_flags |= ARC_FREE_IN_PROGRESS;
			mutex_exit(hash_lock);
			arc_hdr_destroy(ab);
			ARCSTAT_BUMP(arcstat_deleted);
		} else {
			/*
			 * We still have an active reference on this
			 * buffer.  This can happen, e.g., from
			 * dbuf_unoverride().
			 */
			ASSERT(!HDR_IN_HASH_TABLE(ab));
			ab->b_arc_access = 0;
			bzero(&ab->b_dva, sizeof (dva_t));
			ab->b_birth = 0;
			ab->b_cksum0 = 0;
			ab->b_buf->b_efunc = NULL;
			ab->b_buf->b_private = NULL;
			mutex_exit(hash_lock);
		}
	}

	zio = zio_free(pio, spa, txg, bp, done, private, ZIO_FLAG_MUSTSUCCEED);

	if (arc_flags & ARC_WAIT)
		return (zio_wait(zio));

	ASSERT(arc_flags & ARC_NOWAIT);
	zio_nowait(zio);

	return (0);
}

static int
arc_memory_throttle(uint64_t reserve, uint64_t txg)
{
#ifdef _KERNEL
	uint64_t inflight_data = arc_anon->arcs_size;
	uint64_t available_memory = ptob(freemem);
	static uint64_t page_load = 0;
	static uint64_t last_txg = 0;

#if defined(__i386)
	available_memory =
	    MIN(available_memory, vmem_size(heap_arena, VMEM_FREE));
#endif
	if (available_memory >= zfs_write_limit_max)
		return (0);

	if (txg > last_txg) {
		last_txg = txg;
		page_load = 0;
	}
	/*
	 * If we are in pageout, we know that memory is already tight,
	 * the arc is already going to be evicting, so we just want to
	 * continue to let page writes occur as quickly as possible.
	 */
	if (curproc == proc_pageout) {
		if (page_load > MAX(ptob(minfree), available_memory) / 4)
			return (ERESTART);
		/* Note: reserve is inflated, so we deflate */
		page_load += reserve / 8;
		return (0);
	} else if (page_load > 0 && arc_reclaim_needed()) {
		/* memory is low, delay before restarting */
		ARCSTAT_INCR(arcstat_memory_throttle_count, 1);
		return (EAGAIN);
	}
	page_load = 0;

	if (arc_size > arc_c_min) {
		uint64_t evictable_memory =
		    arc_mru->arcs_lsize[ARC_BUFC_DATA] +
		    arc_mru->arcs_lsize[ARC_BUFC_METADATA] +
		    arc_mfu->arcs_lsize[ARC_BUFC_DATA] +
		    arc_mfu->arcs_lsize[ARC_BUFC_METADATA];
		available_memory += MIN(evictable_memory, arc_size - arc_c_min);
	}

	if (inflight_data > available_memory / 4) {
		ARCSTAT_INCR(arcstat_memory_throttle_count, 1);
		return (ERESTART);
	}
#endif
	return (0);
}

void
arc_tempreserve_clear(uint64_t reserve)
{
	atomic_add_64(&arc_tempreserve, -reserve);
	ASSERT((int64_t)arc_tempreserve >= 0);
}

int
arc_tempreserve_space(uint64_t reserve, uint64_t txg)
{
	int error;

#ifdef ZFS_DEBUG
	/*
	 * Once in a while, fail for no reason.  Everything should cope.
	 */
	if (spa_get_random(10000) == 0) {
		dprintf("forcing random failure\n");
		return (ERESTART);
	}
#endif
	if (reserve > arc_c/4 && !arc_no_grow)
		arc_c = MIN(arc_c_max, reserve * 4);
	if (reserve > arc_c)
		return (ENOMEM);

	/*
	 * Writes will, almost always, require additional memory allocations
	 * in order to compress/encrypt/etc the data.  We therefor need to
	 * make sure that there is sufficient available memory for this.
	 */
	if ((error = arc_memory_throttle(reserve, txg)))
		return (error);

	/*
	 * Throttle writes when the amount of dirty data in the cache
	 * gets too large.  We try to keep the cache less than half full
	 * of dirty blocks so that our sync times don't grow too large.
	 * Note: if two requests come in concurrently, we might let them
	 * both succeed, when one of them should fail.  Not a huge deal.
	 */
	if (reserve + arc_tempreserve + arc_anon->arcs_size > arc_c / 2 &&
	    arc_anon->arcs_size > arc_c / 4) {
		dprintf("failing, arc_tempreserve=%lluK anon_meta=%lluK "
		    "anon_data=%lluK tempreserve=%lluK arc_c=%lluK\n",
		    arc_tempreserve>>10,
		    arc_anon->arcs_lsize[ARC_BUFC_METADATA]>>10,
		    arc_anon->arcs_lsize[ARC_BUFC_DATA]>>10,
		    reserve>>10, arc_c>>10);
		return (ERESTART);
	}
	atomic_add_64(&arc_tempreserve, reserve);
	return (0);
}

void
arc_init(void)
{
	mutex_init(&arc_reclaim_thr_lock, NULL, MUTEX_DEFAULT, NULL);
	cv_init(&arc_reclaim_thr_cv, NULL, CV_DEFAULT, NULL);

	/* Convert seconds to clock ticks */
	arc_min_prefetch_lifespan = 1 * hz;

	/* Start out with 1/8 of all memory */
	arc_c = physmem * PAGESIZE / 8;

#ifdef _KERNEL
	/*
	 * On architectures where the physical memory can be larger
	 * than the addressable space (intel in 32-bit mode), we may
	 * need to limit the cache to 1/8 of VM size.
	 */
	arc_c = MIN(arc_c, vmem_size(heap_arena, VMEM_ALLOC | VMEM_FREE) / 8);
#endif

	/* set min cache to 1/32 of all memory, or 64MB, whichever is more */
	arc_c_min = MAX(arc_c / 4, 64<<20);
	/* set max to 3/4 of all memory, or all but 1GB, whichever is more */
	if (arc_c * 8 >= 1<<30)
		arc_c_max = (arc_c * 8) - (1<<30);
	else
		arc_c_max = arc_c_min;
	arc_c_max = MAX(arc_c * 6, arc_c_max);

	/*
	 * Allow the tunables to override our calculations if they are
	 * reasonable (ie. over 64MB)
	 */
	if (zfs_arc_max > 64<<20 && zfs_arc_max < physmem * PAGESIZE)
		arc_c_max = zfs_arc_max;
	if (zfs_arc_min > 64<<20 && zfs_arc_min <= arc_c_max)
		arc_c_min = zfs_arc_min;

	arc_c = arc_c_max;
	arc_p = (arc_c >> 1);

	/* limit meta-data to 1/4 of the arc capacity */
	arc_meta_limit = arc_c_max / 4;

	/* Allow the tunable to override if it is reasonable */
	if (zfs_arc_meta_limit > 0 && zfs_arc_meta_limit <= arc_c_max)
		arc_meta_limit = zfs_arc_meta_limit;

	if (arc_c_min < arc_meta_limit / 2 && zfs_arc_min == 0)
		arc_c_min = arc_meta_limit / 2;

	if (zfs_arc_grow_retry > 0)
		arc_grow_retry = zfs_arc_grow_retry;

	if (zfs_arc_shrink_shift > 0)
		arc_shrink_shift = zfs_arc_shrink_shift;

	if (zfs_arc_p_min_shift > 0)
		arc_p_min_shift = zfs_arc_p_min_shift;

	/* if kmem_flags are set, lets try to use less memory */
	if (kmem_debugging())
		arc_c = arc_c / 2;
	if (arc_c < arc_c_min)
		arc_c = arc_c_min;

	arc_anon = &ARC_anon;
	arc_mru = &ARC_mru;
	arc_mru_ghost = &ARC_mru_ghost;
	arc_mfu = &ARC_mfu;
	arc_mfu_ghost = &ARC_mfu_ghost;
	arc_l2c_only = &ARC_l2c_only;
	arc_size = 0;

	mutex_init(&arc_anon->arcs_mtx, NULL, MUTEX_DEFAULT, NULL);
	mutex_init(&arc_mru->arcs_mtx, NULL, MUTEX_DEFAULT, NULL);
	mutex_init(&arc_mru_ghost->arcs_mtx, NULL, MUTEX_DEFAULT, NULL);
	mutex_init(&arc_mfu->arcs_mtx, NULL, MUTEX_DEFAULT, NULL);
	mutex_init(&arc_mfu_ghost->arcs_mtx, NULL, MUTEX_DEFAULT, NULL);
	mutex_init(&arc_l2c_only->arcs_mtx, NULL, MUTEX_DEFAULT, NULL);

	list_create(&arc_mru->arcs_list[ARC_BUFC_METADATA],
	    sizeof (arc_buf_hdr_t), offsetof(arc_buf_hdr_t, b_arc_node));
	list_create(&arc_mru->arcs_list[ARC_BUFC_DATA],
	    sizeof (arc_buf_hdr_t), offsetof(arc_buf_hdr_t, b_arc_node));
	list_create(&arc_mru_ghost->arcs_list[ARC_BUFC_METADATA],
	    sizeof (arc_buf_hdr_t), offsetof(arc_buf_hdr_t, b_arc_node));
	list_create(&arc_mru_ghost->arcs_list[ARC_BUFC_DATA],
	    sizeof (arc_buf_hdr_t), offsetof(arc_buf_hdr_t, b_arc_node));
	list_create(&arc_mfu->arcs_list[ARC_BUFC_METADATA],
	    sizeof (arc_buf_hdr_t), offsetof(arc_buf_hdr_t, b_arc_node));
	list_create(&arc_mfu->arcs_list[ARC_BUFC_DATA],
	    sizeof (arc_buf_hdr_t), offsetof(arc_buf_hdr_t, b_arc_node));
	list_create(&arc_mfu_ghost->arcs_list[ARC_BUFC_METADATA],
	    sizeof (arc_buf_hdr_t), offsetof(arc_buf_hdr_t, b_arc_node));
	list_create(&arc_mfu_ghost->arcs_list[ARC_BUFC_DATA],
	    sizeof (arc_buf_hdr_t), offsetof(arc_buf_hdr_t, b_arc_node));
	list_create(&arc_l2c_only->arcs_list[ARC_BUFC_METADATA],
	    sizeof (arc_buf_hdr_t), offsetof(arc_buf_hdr_t, b_arc_node));
	list_create(&arc_l2c_only->arcs_list[ARC_BUFC_DATA],
	    sizeof (arc_buf_hdr_t), offsetof(arc_buf_hdr_t, b_arc_node));

	buf_init();

	arc_thread_exit = 0;
	arc_eviction_list = NULL;
	mutex_init(&arc_eviction_mtx, NULL, MUTEX_DEFAULT, NULL);
	bzero(&arc_eviction_hdr, sizeof (arc_buf_hdr_t));

	arc_ksp = kstat_create("zfs", 0, "arcstats", "misc", KSTAT_TYPE_NAMED,
	    sizeof (arc_stats) / sizeof (kstat_named_t), KSTAT_FLAG_VIRTUAL);

	if (arc_ksp != NULL) {
		arc_ksp->ks_data = &arc_stats;
		kstat_install(arc_ksp);
	}

	(void) thread_create(NULL, 0, arc_reclaim_thread, NULL, 0, &p0,
	    TS_RUN, minclsyspri);

	arc_dead = FALSE;
	arc_warm = B_FALSE;

	if (zfs_write_limit_max == 0)
		zfs_write_limit_max = ptob(physmem) >> zfs_write_limit_shift;
	else
		zfs_write_limit_shift = 0;
	mutex_init(&zfs_write_limit_lock, NULL, MUTEX_DEFAULT, NULL);
}

void
arc_fini(void)
{
	mutex_enter(&arc_reclaim_thr_lock);
	arc_thread_exit = 1;
	while (arc_thread_exit != 0)
		cv_wait(&arc_reclaim_thr_cv, &arc_reclaim_thr_lock);
	mutex_exit(&arc_reclaim_thr_lock);

	arc_flush(NULL);

	arc_dead = TRUE;

	if (arc_ksp != NULL) {
		kstat_delete(arc_ksp);
		arc_ksp = NULL;
	}

	mutex_destroy(&arc_eviction_mtx);
	mutex_destroy(&arc_reclaim_thr_lock);
	cv_destroy(&arc_reclaim_thr_cv);

	list_destroy(&arc_mru->arcs_list[ARC_BUFC_METADATA]);
	list_destroy(&arc_mru_ghost->arcs_list[ARC_BUFC_METADATA]);
	list_destroy(&arc_mfu->arcs_list[ARC_BUFC_METADATA]);
	list_destroy(&arc_mfu_ghost->arcs_list[ARC_BUFC_METADATA]);
	list_destroy(&arc_mru->arcs_list[ARC_BUFC_DATA]);
	list_destroy(&arc_mru_ghost->arcs_list[ARC_BUFC_DATA]);
	list_destroy(&arc_mfu->arcs_list[ARC_BUFC_DATA]);
	list_destroy(&arc_mfu_ghost->arcs_list[ARC_BUFC_DATA]);

	mutex_destroy(&arc_anon->arcs_mtx);
	mutex_destroy(&arc_mru->arcs_mtx);
	mutex_destroy(&arc_mru_ghost->arcs_mtx);
	mutex_destroy(&arc_mfu->arcs_mtx);
	mutex_destroy(&arc_mfu_ghost->arcs_mtx);
	mutex_destroy(&arc_l2c_only->arcs_mtx);

	mutex_destroy(&zfs_write_limit_lock);

	buf_fini();
}

/*
 * Level 2 ARC
 *
 * The level 2 ARC (L2ARC) is a cache layer in-between main memory and disk.
 * It uses dedicated storage devices to hold cached data, which are populated
 * using large infrequent writes.  The main role of this cache is to boost
 * the performance of random read workloads.  The intended L2ARC devices
 * include short-stroked disks, solid state disks, and other media with
 * substantially faster read latency than disk.
 *
 *                 +-----------------------+
 *                 |         ARC           |
 *                 +-----------------------+
 *                    |         ^     ^
 *                    |         |     |
 *      l2arc_feed_thread()    arc_read()
 *                    |         |     |
 *                    |  l2arc read   |
 *                    V         |     |
 *               +---------------+    |
 *               |     L2ARC     |    |
 *               +---------------+    |
 *                   |    ^           |
 *          l2arc_write() |           |
 *                   |    |           |
 *                   V    |           |
 *                 +-------+      +-------+
 *                 | vdev  |      | vdev  |
 *                 | cache |      | cache |
 *                 +-------+      +-------+
 *                 +=========+     .-----.
 *                 :  L2ARC  :    |-_____-|
 *                 : devices :    | Disks |
 *                 +=========+    `-_____-'
 *
 * Read requests are satisfied from the following sources, in order:
 *
 *	1) ARC
 *	2) vdev cache of L2ARC devices
 *	3) L2ARC devices
 *	4) vdev cache of disks
 *	5) disks
 *
 * Some L2ARC device types exhibit extremely slow write performance.
 * To accommodate for this there are some significant differences between
 * the L2ARC and traditional cache design:
 *
 * 1. There is no eviction path from the ARC to the L2ARC.  Evictions from
 * the ARC behave as usual, freeing buffers and placing headers on ghost
 * lists.  The ARC does not send buffers to the L2ARC during eviction as
 * this would add inflated write latencies for all ARC memory pressure.
 *
 * 2. The L2ARC attempts to cache data from the ARC before it is evicted.
 * It does this by periodically scanning buffers from the eviction-end of
 * the MFU and MRU ARC lists, copying them to the L2ARC devices if they are
 * not already there.  It scans until a headroom of buffers is satisfied,
 * which itself is a buffer for ARC eviction.  The thread that does this is
 * l2arc_feed_thread(), illustrated below; example sizes are included to
 * provide a better sense of ratio than this diagram:
 *
 *	       head -->                        tail
 *	        +---------------------+----------+
 *	ARC_mfu |:::::#:::::::::::::::|o#o###o###|-->.   # already on L2ARC
 *	        +---------------------+----------+   |   o L2ARC eligible
 *	ARC_mru |:#:::::::::::::::::::|#o#ooo####|-->|   : ARC buffer
 *	        +---------------------+----------+   |
 *	             15.9 Gbytes      ^ 32 Mbytes    |
 *	                           headroom          |
 *	                                      l2arc_feed_thread()
 *	                                             |
 *	                 l2arc write hand <--[oooo]--'
 *	                         |           8 Mbyte
 *	                         |          write max
 *	                         V
 *		  +==============================+
 *	L2ARC dev |####|#|###|###|    |####| ... |
 *	          +==============================+
 *	                     32 Gbytes
 *
 * 3. If an ARC buffer is copied to the L2ARC but then hit instead of
 * evicted, then the L2ARC has cached a buffer much sooner than it probably
 * needed to, potentially wasting L2ARC device bandwidth and storage.  It is
 * safe to say that this is an uncommon case, since buffers at the end of
 * the ARC lists have moved there due to inactivity.
 *
 * 4. If the ARC evicts faster than the L2ARC can maintain a headroom,
 * then the L2ARC simply misses copying some buffers.  This serves as a
 * pressure valve to prevent heavy read workloads from both stalling the ARC
 * with waits and clogging the L2ARC with writes.  This also helps prevent
 * the potential for the L2ARC to churn if it attempts to cache content too
 * quickly, such as during backups of the entire pool.
 *
 * 5. After system boot and before the ARC has filled main memory, there are
 * no evictions from the ARC and so the tails of the ARC_mfu and ARC_mru
 * lists can remain mostly static.  Instead of searching from tail of these
 * lists as pictured, the l2arc_feed_thread() will search from the list heads
 * for eligible buffers, greatly increasing its chance of finding them.
 *
 * The L2ARC device write speed is also boosted during this time so that
 * the L2ARC warms up faster.  Since there have been no ARC evictions yet,
 * there are no L2ARC reads, and no fear of degrading read performance
 * through increased writes.
 *
 * 6. Writes to the L2ARC devices are grouped and sent in-sequence, so that
 * the vdev queue can aggregate them into larger and fewer writes.  Each
 * device is written to in a rotor fashion, sweeping writes through
 * available space then repeating.
 *
 * 7. The L2ARC does not store dirty content.  It never needs to flush
 * write buffers back to disk based storage.
 *
 * 8. If an ARC buffer is written (and dirtied) which also exists in the
 * L2ARC, the now stale L2ARC buffer is immediately dropped.
 *
 * The performance of the L2ARC can be tweaked by a number of tunables, which
 * may be necessary for different workloads:
 *
 *	l2arc_write_max		max write bytes per interval
 *	l2arc_write_boost	extra write bytes during device warmup
 *	l2arc_noprefetch	skip caching prefetched buffers
 *	l2arc_headroom		number of max device writes to precache
 *	l2arc_feed_secs		seconds between L2ARC writing
 *
 * Tunables may be removed or added as future performance improvements are
 * integrated, and also may become zpool properties.
 *
 * There are three key functions that control how the L2ARC warms up:
 *
 *	l2arc_write_eligible()	check if a buffer is eligible to cache
 *	l2arc_write_size()	calculate how much to write
 *	l2arc_write_interval()	calculate sleep delay between writes
 *
 * These three functions determine what to write, how much, and how quickly
 * to send writes.
 */

static boolean_t
l2arc_write_eligible(uint64_t spa_guid, arc_buf_hdr_t *ab)
{
	/*
	 * A buffer is *not* eligible for the L2ARC if it:
	 * 1. belongs to a different spa.
	 * 2. has no attached buffer.
	 * 3. is already cached on the L2ARC.
	 * 4. has an I/O in progress (it may be an incomplete read).
	 * 5. is flagged not eligible (zfs property).
	 */
	if (ab->b_spa != spa_guid || ab->b_buf == NULL || ab->b_l2hdr != NULL ||
	    HDR_IO_IN_PROGRESS(ab) || !HDR_L2CACHE(ab))
		return (B_FALSE);

	return (B_TRUE);
}

static uint64_t
l2arc_write_size(l2arc_dev_t *dev)
{
	uint64_t size;

	size = dev->l2ad_write;

	if (arc_warm == B_FALSE)
		size += dev->l2ad_boost;

	return (size);

}

static clock_t
l2arc_write_interval(clock_t began, uint64_t wanted, uint64_t wrote)
{
	clock_t interval, next;

	/*
	 * If the ARC lists are busy, increase our write rate; if the
	 * lists are stale, idle back.  This is achieved by checking
	 * how much we previously wrote - if it was more than half of
	 * what we wanted, schedule the next write much sooner.
	 */
	if (l2arc_feed_again && wrote > (wanted / 2))
		interval = (hz * l2arc_feed_min_ms) / 1000;
	else
		interval = hz * l2arc_feed_secs;

	next = MAX(lbolt, MIN(lbolt + interval, began + interval));

	return (next);
}

static void
l2arc_hdr_stat_add(void)
{
	ARCSTAT_INCR(arcstat_l2_hdr_size, HDR_SIZE + L2HDR_SIZE);
	ARCSTAT_INCR(arcstat_hdr_size, -HDR_SIZE);
}

static void
l2arc_hdr_stat_remove(void)
{
	ARCSTAT_INCR(arcstat_l2_hdr_size, -(HDR_SIZE + L2HDR_SIZE));
	ARCSTAT_INCR(arcstat_hdr_size, HDR_SIZE);
}

/*
 * Cycle through L2ARC devices.  This is how L2ARC load balances.
 * If a device is returned, this also returns holding the spa config lock.
 */
static l2arc_dev_t *
l2arc_dev_get_next(void)
{
	l2arc_dev_t *first, *next = NULL;

	/*
	 * Lock out the removal of spas (spa_namespace_lock), then removal
	 * of cache devices (l2arc_dev_mtx).  Once a device has been selected,
	 * both locks will be dropped and a spa config lock held instead.
	 */
	mutex_enter(&spa_namespace_lock);
	mutex_enter(&l2arc_dev_mtx);

	/* if there are no vdevs, there is nothing to do */
	if (l2arc_ndev == 0)
		goto out;

	first = NULL;
	next = l2arc_dev_last;
	do {
		/* loop around the list looking for a non-faulted vdev */
		if (next == NULL) {
			next = list_head(l2arc_dev_list);
		} else {
			next = list_next(l2arc_dev_list, next);
			if (next == NULL)
				next = list_head(l2arc_dev_list);
		}

		/* if we have come back to the start, bail out */
		if (first == NULL)
			first = next;
		else if (next == first)
			break;

	} while (vdev_is_dead(next->l2ad_vdev));

	/* if we were unable to find any usable vdevs, return NULL */
	if (vdev_is_dead(next->l2ad_vdev))
		next = NULL;

	l2arc_dev_last = next;

out:
	mutex_exit(&l2arc_dev_mtx);

	/*
	 * Grab the config lock to prevent the 'next' device from being
	 * removed while we are writing to it.
	 */
	if (next != NULL)
		spa_config_enter(next->l2ad_spa, SCL_L2ARC, next, RW_READER);
	mutex_exit(&spa_namespace_lock);

	return (next);
}

/*
 * Free buffers that were tagged for destruction.
 */
static void
l2arc_do_free_on_write(void)
{
	list_t *buflist;
	l2arc_data_free_t *df, *df_prev;

	mutex_enter(&l2arc_free_on_write_mtx);
	buflist = l2arc_free_on_write;

	for (df = list_tail(buflist); df; df = df_prev) {
		df_prev = list_prev(buflist, df);
		ASSERT(df->l2df_data != NULL);
		ASSERT(df->l2df_func != NULL);
		df->l2df_func(df->l2df_data, df->l2df_size);
		list_remove(buflist, df);
		kmem_free(df, sizeof (l2arc_data_free_t));
	}

	mutex_exit(&l2arc_free_on_write_mtx);
}

/*
 * A write to a cache device has completed.  Update all headers to allow
 * reads from these buffers to begin.
 */
static void
l2arc_write_done(zio_t *zio)
{
	l2arc_write_callback_t *cb;
	l2arc_dev_t *dev;
	list_t *buflist;
	arc_buf_hdr_t *head, *ab, *ab_prev;
	l2arc_buf_hdr_t *abl2;
	kmutex_t *hash_lock;

	cb = zio->io_private;
	ASSERT(cb != NULL);
	dev = cb->l2wcb_dev;
	ASSERT(dev != NULL);
	head = cb->l2wcb_head;
	ASSERT(head != NULL);
	buflist = dev->l2ad_buflist;
	ASSERT(buflist != NULL);
	DTRACE_PROBE2(l2arc__iodone, zio_t *, zio,
	    l2arc_write_callback_t *, cb);

	if (zio->io_error != 0)
		ARCSTAT_BUMP(arcstat_l2_writes_error);

	mutex_enter(&l2arc_buflist_mtx);

	/*
	 * All writes completed, or an error was hit.
	 */
	for (ab = list_prev(buflist, head); ab; ab = ab_prev) {
		ab_prev = list_prev(buflist, ab);

		hash_lock = HDR_LOCK(ab);
		if (!mutex_tryenter(hash_lock)) {
			/*
			 * This buffer misses out.  It may be in a stage
			 * of eviction.  Its ARC_L2_WRITING flag will be
			 * left set, denying reads to this buffer.
			 */
			ARCSTAT_BUMP(arcstat_l2_writes_hdr_miss);
			continue;
		}

		if (zio->io_error != 0) {
			/*
			 * Error - drop L2ARC entry.
			 */
			list_remove(buflist, ab);
			abl2 = ab->b_l2hdr;
			ab->b_l2hdr = NULL;
			kmem_free(abl2, sizeof (l2arc_buf_hdr_t));
			ARCSTAT_INCR(arcstat_l2_size, -ab->b_size);
		}

		/*
		 * Allow ARC to begin reads to this L2ARC entry.
		 */
		ab->b_flags &= ~ARC_L2_WRITING;

		mutex_exit(hash_lock);
	}

	atomic_inc_64(&l2arc_writes_done);
	list_remove(buflist, head);
	kmem_cache_free(hdr_cache, head);
	mutex_exit(&l2arc_buflist_mtx);

	l2arc_do_free_on_write();

	kmem_free(cb, sizeof (l2arc_write_callback_t));
}

/*
 * A read to a cache device completed.  Validate buffer contents before
 * handing over to the regular ARC routines.
 */
static void
l2arc_read_done(zio_t *zio)
{
	l2arc_read_callback_t *cb;
	arc_buf_hdr_t *hdr;
	arc_buf_t *buf;
	kmutex_t *hash_lock;
	int equal;

	ASSERT(zio->io_vd != NULL);
	ASSERT(zio->io_flags & ZIO_FLAG_DONT_PROPAGATE);

	spa_config_exit(zio->io_spa, SCL_L2ARC, zio->io_vd);

	cb = zio->io_private;
	ASSERT(cb != NULL);
	buf = cb->l2rcb_buf;
	ASSERT(buf != NULL);
	hdr = buf->b_hdr;
	ASSERT(hdr != NULL);

	hash_lock = HDR_LOCK(hdr);
	mutex_enter(hash_lock);

	/*
	 * Check this survived the L2ARC journey.
	 */
	equal = arc_cksum_equal(buf);
	if (equal && zio->io_error == 0 && !HDR_L2_EVICTED(hdr)) {
		mutex_exit(hash_lock);
		zio->io_private = buf;
		zio->io_bp_copy = cb->l2rcb_bp;	/* XXX fix in L2ARC 2.0	*/
		zio->io_bp = &zio->io_bp_copy;	/* XXX fix in L2ARC 2.0	*/
		arc_read_done(zio);
	} else {
		mutex_exit(hash_lock);
		/*
		 * Buffer didn't survive caching.  Increment stats and
		 * reissue to the original storage device.
		 */
		if (zio->io_error != 0) {
			ARCSTAT_BUMP(arcstat_l2_io_error);
		} else {
			zio->io_error = EIO;
		}
		if (!equal)
			ARCSTAT_BUMP(arcstat_l2_cksum_bad);

		/*
		 * If there's no waiter, issue an async i/o to the primary
		 * storage now.  If there *is* a waiter, the caller must
		 * issue the i/o in a context where it's OK to block.
		 */
		if (zio->io_waiter == NULL) {
			zio_t *pio = zio_unique_parent(zio);

			ASSERT(!pio || pio->io_child_type == ZIO_CHILD_LOGICAL);

			zio_nowait(zio_read(pio, cb->l2rcb_spa, &cb->l2rcb_bp,
			    buf->b_data, zio->io_size, arc_read_done, buf,
			    zio->io_priority, cb->l2rcb_flags, &cb->l2rcb_zb));
		}
	}

	kmem_free(cb, sizeof (l2arc_read_callback_t));
}

/*
 * This is the list priority from which the L2ARC will search for pages to
 * cache.  This is used within loops (0..3) to cycle through lists in the
 * desired order.  This order can have a significant effect on cache
 * performance.
 *
 * Currently the metadata lists are hit first, MFU then MRU, followed by
 * the data lists.  This function returns a locked list, and also returns
 * the lock pointer.
 */
static list_t *
l2arc_list_locked(int list_num, kmutex_t **lock)
{
	list_t *list = NULL;

	ASSERT(list_num >= 0 && list_num <= 3);

	switch (list_num) {
	case 0:
		list = &arc_mfu->arcs_list[ARC_BUFC_METADATA];
		*lock = &arc_mfu->arcs_mtx;
		break;
	case 1:
		list = &arc_mru->arcs_list[ARC_BUFC_METADATA];
		*lock = &arc_mru->arcs_mtx;
		break;
	case 2:
		list = &arc_mfu->arcs_list[ARC_BUFC_DATA];
		*lock = &arc_mfu->arcs_mtx;
		break;
	case 3:
		list = &arc_mru->arcs_list[ARC_BUFC_DATA];
		*lock = &arc_mru->arcs_mtx;
		break;
	}

	ASSERT(!(MUTEX_HELD(*lock)));
	mutex_enter(*lock);
	return (list);
}

/*
 * Evict buffers from the device write hand to the distance specified in
 * bytes.  This distance may span populated buffers, it may span nothing.
 * This is clearing a region on the L2ARC device ready for writing.
 * If the 'all' boolean is set, every buffer is evicted.
 */
static void
l2arc_evict(l2arc_dev_t *dev, uint64_t distance, boolean_t all)
{
	list_t *buflist;
	l2arc_buf_hdr_t *abl2;
	arc_buf_hdr_t *ab, *ab_prev;
	kmutex_t *hash_lock;
	uint64_t taddr;

	buflist = dev->l2ad_buflist;

	if (buflist == NULL)
		return;

	if (!all && dev->l2ad_first) {
		/*
		 * This is the first sweep through the device.  There is
		 * nothing to evict.
		 */
		return;
	}

	if (dev->l2ad_hand >= (dev->l2ad_end - (2 * distance))) {
		/*
		 * When nearing the end of the device, evict to the end
		 * before the device write hand jumps to the start.
		 */
		taddr = dev->l2ad_end;
	} else {
		taddr = dev->l2ad_hand + distance;
	}
	DTRACE_PROBE4(l2arc__evict, l2arc_dev_t *, dev, list_t *, buflist,
	    uint64_t, taddr, boolean_t, all);

top:
	mutex_enter(&l2arc_buflist_mtx);
	for (ab = list_tail(buflist); ab; ab = ab_prev) {
		ab_prev = list_prev(buflist, ab);

		hash_lock = HDR_LOCK(ab);
		if (!mutex_tryenter(hash_lock)) {
			/*
			 * Missed the hash lock.  Retry.
			 */
			ARCSTAT_BUMP(arcstat_l2_evict_lock_retry);
			mutex_exit(&l2arc_buflist_mtx);
			mutex_enter(hash_lock);
			mutex_exit(hash_lock);
			goto top;
		}

		if (HDR_L2_WRITE_HEAD(ab)) {
			/*
			 * We hit a write head node.  Leave it for
			 * l2arc_write_done().
			 */
			list_remove(buflist, ab);
			mutex_exit(hash_lock);
			continue;
		}

		if (!all && ab->b_l2hdr != NULL &&
		    (ab->b_l2hdr->b_daddr > taddr ||
		    ab->b_l2hdr->b_daddr < dev->l2ad_hand)) {
			/*
			 * We've evicted to the target address,
			 * or the end of the device.
			 */
			mutex_exit(hash_lock);
			break;
		}

		if (HDR_FREE_IN_PROGRESS(ab)) {
			/*
			 * Already on the path to destruction.
			 */
			mutex_exit(hash_lock);
			continue;
		}

		if (ab->b_state == arc_l2c_only) {
			ASSERT(!HDR_L2_READING(ab));
			/*
			 * This doesn't exist in the ARC.  Destroy.
			 * arc_hdr_destroy() will call list_remove()
			 * and decrement arcstat_l2_size.
			 */
			arc_change_state(arc_anon, ab, hash_lock);
			arc_hdr_destroy(ab);
		} else {
			/*
			 * Invalidate issued or about to be issued
			 * reads, since we may be about to write
			 * over this location.
			 */
			if (HDR_L2_READING(ab)) {
				ARCSTAT_BUMP(arcstat_l2_evict_reading);
				ab->b_flags |= ARC_L2_EVICTED;
			}

			/*
			 * Tell ARC this no longer exists in L2ARC.
			 */
			if (ab->b_l2hdr != NULL) {
				abl2 = ab->b_l2hdr;
				ab->b_l2hdr = NULL;
				kmem_free(abl2, sizeof (l2arc_buf_hdr_t));
				ARCSTAT_INCR(arcstat_l2_size, -ab->b_size);
			}
			list_remove(buflist, ab);

			/*
			 * This may have been leftover after a
			 * failed write.
			 */
			ab->b_flags &= ~ARC_L2_WRITING;
		}
		mutex_exit(hash_lock);
	}
	mutex_exit(&l2arc_buflist_mtx);

	spa_l2cache_space_update(dev->l2ad_vdev, 0, -(taddr - dev->l2ad_evict));
	dev->l2ad_evict = taddr;
}

/*
 * Find and write ARC buffers to the L2ARC device.
 *
 * An ARC_L2_WRITING flag is set so that the L2ARC buffers are not valid
 * for reading until they have completed writing.
 */
static uint64_t
l2arc_write_buffers(spa_t *spa, l2arc_dev_t *dev, uint64_t target_sz)
{
	arc_buf_hdr_t *ab, *ab_prev, *head;
	l2arc_buf_hdr_t *hdrl2;
	list_t *list;
	uint64_t passed_sz, write_sz, buf_sz, headroom;
	void *buf_data;
	kmutex_t *hash_lock, *list_lock = NULL;
	boolean_t have_lock, full;
	l2arc_write_callback_t *cb;
	zio_t *pio, *wzio;
<<<<<<< HEAD
	int try;
=======
	uint64_t guid = spa_guid(spa);
>>>>>>> 3b17164f

	ASSERT(dev->l2ad_vdev != NULL);

	pio = NULL;
	write_sz = 0;
	full = B_FALSE;
	head = kmem_cache_alloc(hdr_cache, KM_PUSHPAGE);
	head->b_flags |= ARC_L2_WRITE_HEAD;

	/*
	 * Copy buffers for L2ARC writing.
	 */
	mutex_enter(&l2arc_buflist_mtx);
	for (try = 0; try <= 3; try++) {
		list = l2arc_list_locked(try, &list_lock);
		passed_sz = 0;

		/*
		 * L2ARC fast warmup.
		 *
		 * Until the ARC is warm and starts to evict, read from the
		 * head of the ARC lists rather than the tail.
		 */
		headroom = target_sz * l2arc_headroom;
		if (arc_warm == B_FALSE)
			ab = list_head(list);
		else
			ab = list_tail(list);

		for (; ab; ab = ab_prev) {
			if (arc_warm == B_FALSE)
				ab_prev = list_next(list, ab);
			else
				ab_prev = list_prev(list, ab);

			hash_lock = HDR_LOCK(ab);
			have_lock = MUTEX_HELD(hash_lock);
			if (!have_lock && !mutex_tryenter(hash_lock)) {
				/*
				 * Skip this buffer rather than waiting.
				 */
				continue;
			}

			passed_sz += ab->b_size;
			if (passed_sz > headroom) {
				/*
				 * Searched too far.
				 */
				mutex_exit(hash_lock);
				break;
			}

			if (!l2arc_write_eligible(guid, ab)) {
				mutex_exit(hash_lock);
				continue;
			}

			if ((write_sz + ab->b_size) > target_sz) {
				full = B_TRUE;
				mutex_exit(hash_lock);
				break;
			}

			if (pio == NULL) {
				/*
				 * Insert a dummy header on the buflist so
				 * l2arc_write_done() can find where the
				 * write buffers begin without searching.
				 */
				list_insert_head(dev->l2ad_buflist, head);

				cb = kmem_alloc(
				    sizeof (l2arc_write_callback_t), KM_SLEEP);
				cb->l2wcb_dev = dev;
				cb->l2wcb_head = head;
				pio = zio_root(spa, l2arc_write_done, cb,
				    ZIO_FLAG_CANFAIL);
			}

			/*
			 * Create and add a new L2ARC header.
			 */
			hdrl2 = kmem_zalloc(sizeof (l2arc_buf_hdr_t), KM_SLEEP);
			hdrl2->b_dev = dev;
			hdrl2->b_daddr = dev->l2ad_hand;

			ab->b_flags |= ARC_L2_WRITING;
			ab->b_l2hdr = hdrl2;
			list_insert_head(dev->l2ad_buflist, ab);
			buf_data = ab->b_buf->b_data;
			buf_sz = ab->b_size;

			/*
			 * Compute and store the buffer cksum before
			 * writing.  On debug the cksum is verified first.
			 */
			arc_cksum_verify(ab->b_buf);
			arc_cksum_compute(ab->b_buf, B_TRUE);

			mutex_exit(hash_lock);

			wzio = zio_write_phys(pio, dev->l2ad_vdev,
			    dev->l2ad_hand, buf_sz, buf_data, ZIO_CHECKSUM_OFF,
			    NULL, NULL, ZIO_PRIORITY_ASYNC_WRITE,
			    ZIO_FLAG_CANFAIL, B_FALSE);

			DTRACE_PROBE2(l2arc__write, vdev_t *, dev->l2ad_vdev,
			    zio_t *, wzio);
			(void) zio_nowait(wzio);

			/*
			 * Keep the clock hand suitably device-aligned.
			 */
			buf_sz = vdev_psize_to_asize(dev->l2ad_vdev, buf_sz);

			write_sz += buf_sz;
			dev->l2ad_hand += buf_sz;
		}

		mutex_exit(list_lock);

		if (full == B_TRUE)
			break;
	}
	mutex_exit(&l2arc_buflist_mtx);

	if (pio == NULL) {
		ASSERT3U(write_sz, ==, 0);
		kmem_cache_free(hdr_cache, head);
		return (0);
	}

	ASSERT3U(write_sz, <=, target_sz);
	ARCSTAT_BUMP(arcstat_l2_writes_sent);
	ARCSTAT_INCR(arcstat_l2_write_bytes, write_sz);
	ARCSTAT_INCR(arcstat_l2_size, write_sz);
	spa_l2cache_space_update(dev->l2ad_vdev, 0, write_sz);

	/*
	 * Bump device hand to the device start if it is approaching the end.
	 * l2arc_evict() will already have evicted ahead for this case.
	 */
	if (dev->l2ad_hand >= (dev->l2ad_end - target_sz)) {
		spa_l2cache_space_update(dev->l2ad_vdev, 0,
		    dev->l2ad_end - dev->l2ad_hand);
		dev->l2ad_hand = dev->l2ad_start;
		dev->l2ad_evict = dev->l2ad_start;
		dev->l2ad_first = B_FALSE;
	}

	dev->l2ad_writing = B_TRUE;
	(void) zio_wait(pio);
	dev->l2ad_writing = B_FALSE;

	return (write_sz);
}

/*
 * This thread feeds the L2ARC at regular intervals.  This is the beating
 * heart of the L2ARC.
 */
static void
l2arc_feed_thread(void)
{
	callb_cpr_t cpr;
	l2arc_dev_t *dev;
	spa_t *spa;
	uint64_t size, wrote;
	clock_t begin, next = lbolt;

	CALLB_CPR_INIT(&cpr, &l2arc_feed_thr_lock, callb_generic_cpr, FTAG);

	mutex_enter(&l2arc_feed_thr_lock);

	while (l2arc_thread_exit == 0) {
		CALLB_CPR_SAFE_BEGIN(&cpr);
		(void) cv_timedwait(&l2arc_feed_thr_cv, &l2arc_feed_thr_lock,
		    next);
		CALLB_CPR_SAFE_END(&cpr, &l2arc_feed_thr_lock);
		next = lbolt + hz;

		/*
		 * Quick check for L2ARC devices.
		 */
		mutex_enter(&l2arc_dev_mtx);
		if (l2arc_ndev == 0) {
			mutex_exit(&l2arc_dev_mtx);
			continue;
		}
		mutex_exit(&l2arc_dev_mtx);
		begin = lbolt;

		/*
		 * This selects the next l2arc device to write to, and in
		 * doing so the next spa to feed from: dev->l2ad_spa.   This
		 * will return NULL if there are now no l2arc devices or if
		 * they are all faulted.
		 *
		 * If a device is returned, its spa's config lock is also
		 * held to prevent device removal.  l2arc_dev_get_next()
		 * will grab and release l2arc_dev_mtx.
		 */
		if ((dev = l2arc_dev_get_next()) == NULL)
			continue;

		spa = dev->l2ad_spa;
		ASSERT(spa != NULL);

		/*
		 * Avoid contributing to memory pressure.
		 */
		if (arc_reclaim_needed()) {
			ARCSTAT_BUMP(arcstat_l2_abort_lowmem);
			spa_config_exit(spa, SCL_L2ARC, dev);
			continue;
		}

		ARCSTAT_BUMP(arcstat_l2_feeds);

		size = l2arc_write_size(dev);

		/*
		 * Evict L2ARC buffers that will be overwritten.
		 */
		l2arc_evict(dev, size, B_FALSE);

		/*
		 * Write ARC buffers.
		 */
		wrote = l2arc_write_buffers(spa, dev, size);

		/*
		 * Calculate interval between writes.
		 */
		next = l2arc_write_interval(begin, size, wrote);
		spa_config_exit(spa, SCL_L2ARC, dev);
	}

	l2arc_thread_exit = 0;
	cv_broadcast(&l2arc_feed_thr_cv);
	CALLB_CPR_EXIT(&cpr);		/* drops l2arc_feed_thr_lock */
	thread_exit();
}

boolean_t
l2arc_vdev_present(vdev_t *vd)
{
	l2arc_dev_t *dev;

	mutex_enter(&l2arc_dev_mtx);
	for (dev = list_head(l2arc_dev_list); dev != NULL;
	    dev = list_next(l2arc_dev_list, dev)) {
		if (dev->l2ad_vdev == vd)
			break;
	}
	mutex_exit(&l2arc_dev_mtx);

	return (dev != NULL);
}

/*
 * Add a vdev for use by the L2ARC.  By this point the spa has already
 * validated the vdev and opened it.
 */
void
l2arc_add_vdev(spa_t *spa, vdev_t *vd, uint64_t start, uint64_t end)
{
	l2arc_dev_t *adddev;

	ASSERT(!l2arc_vdev_present(vd));

	/*
	 * Create a new l2arc device entry.
	 */
	adddev = kmem_zalloc(sizeof (l2arc_dev_t), KM_SLEEP);
	adddev->l2ad_spa = spa;
	adddev->l2ad_vdev = vd;
	adddev->l2ad_write = l2arc_write_max;
	adddev->l2ad_boost = l2arc_write_boost;
	adddev->l2ad_start = start;
	adddev->l2ad_end = end;
	adddev->l2ad_hand = adddev->l2ad_start;
	adddev->l2ad_evict = adddev->l2ad_start;
	adddev->l2ad_first = B_TRUE;
	adddev->l2ad_writing = B_FALSE;
	ASSERT3U(adddev->l2ad_write, >, 0);

	/*
	 * This is a list of all ARC buffers that are still valid on the
	 * device.
	 */
	adddev->l2ad_buflist = kmem_zalloc(sizeof (list_t), KM_SLEEP);
	list_create(adddev->l2ad_buflist, sizeof (arc_buf_hdr_t),
	    offsetof(arc_buf_hdr_t, b_l2node));

	spa_l2cache_space_update(vd, adddev->l2ad_end - adddev->l2ad_hand, 0);

	/*
	 * Add device to global list
	 */
	mutex_enter(&l2arc_dev_mtx);
	list_insert_head(l2arc_dev_list, adddev);
	atomic_inc_64(&l2arc_ndev);
	mutex_exit(&l2arc_dev_mtx);
}

/*
 * Remove a vdev from the L2ARC.
 */
void
l2arc_remove_vdev(vdev_t *vd)
{
	l2arc_dev_t *dev, *nextdev, *remdev = NULL;

	/*
	 * Find the device by vdev
	 */
	mutex_enter(&l2arc_dev_mtx);
	for (dev = list_head(l2arc_dev_list); dev; dev = nextdev) {
		nextdev = list_next(l2arc_dev_list, dev);
		if (vd == dev->l2ad_vdev) {
			remdev = dev;
			break;
		}
	}
	ASSERT(remdev != NULL);

	/*
	 * Remove device from global list
	 */
	list_remove(l2arc_dev_list, remdev);
	l2arc_dev_last = NULL;		/* may have been invalidated */
	atomic_dec_64(&l2arc_ndev);
	mutex_exit(&l2arc_dev_mtx);

	/*
	 * Clear all buflists and ARC references.  L2ARC device flush.
	 */
	l2arc_evict(remdev, 0, B_TRUE);
	list_destroy(remdev->l2ad_buflist);
	kmem_free(remdev->l2ad_buflist, sizeof (list_t));
	kmem_free(remdev, sizeof (l2arc_dev_t));
}

void
l2arc_init(void)
{
	l2arc_thread_exit = 0;
	l2arc_ndev = 0;
	l2arc_writes_sent = 0;
	l2arc_writes_done = 0;

	mutex_init(&l2arc_feed_thr_lock, NULL, MUTEX_DEFAULT, NULL);
	cv_init(&l2arc_feed_thr_cv, NULL, CV_DEFAULT, NULL);
	mutex_init(&l2arc_dev_mtx, NULL, MUTEX_DEFAULT, NULL);
	mutex_init(&l2arc_buflist_mtx, NULL, MUTEX_DEFAULT, NULL);
	mutex_init(&l2arc_free_on_write_mtx, NULL, MUTEX_DEFAULT, NULL);

	l2arc_dev_list = &L2ARC_dev_list;
	l2arc_free_on_write = &L2ARC_free_on_write;
	list_create(l2arc_dev_list, sizeof (l2arc_dev_t),
	    offsetof(l2arc_dev_t, l2ad_node));
	list_create(l2arc_free_on_write, sizeof (l2arc_data_free_t),
	    offsetof(l2arc_data_free_t, l2df_list_node));
}

void
l2arc_fini(void)
{
	/*
	 * This is called from dmu_fini(), which is called from spa_fini();
	 * Because of this, we can assume that all l2arc devices have
	 * already been removed when the pools themselves were removed.
	 */

	l2arc_do_free_on_write();

	mutex_destroy(&l2arc_feed_thr_lock);
	cv_destroy(&l2arc_feed_thr_cv);
	mutex_destroy(&l2arc_dev_mtx);
	mutex_destroy(&l2arc_buflist_mtx);
	mutex_destroy(&l2arc_free_on_write_mtx);

	list_destroy(l2arc_dev_list);
	list_destroy(l2arc_free_on_write);
}

void
l2arc_start(void)
{
	if (!(spa_mode_global & FWRITE))
		return;

	(void) thread_create(NULL, 0, l2arc_feed_thread, NULL, 0, &p0,
	    TS_RUN, minclsyspri);
}

void
l2arc_stop(void)
{
	if (!(spa_mode_global & FWRITE))
		return;

	mutex_enter(&l2arc_feed_thr_lock);
	cv_signal(&l2arc_feed_thr_cv);	/* kick thread out of startup */
	l2arc_thread_exit = 1;
	while (l2arc_thread_exit != 0)
		cv_wait(&l2arc_feed_thr_cv, &l2arc_feed_thr_lock);
	mutex_exit(&l2arc_feed_thr_lock);
}<|MERGE_RESOLUTION|>--- conflicted
+++ resolved
@@ -4219,11 +4219,7 @@
 	boolean_t have_lock, full;
 	l2arc_write_callback_t *cb;
 	zio_t *pio, *wzio;
-<<<<<<< HEAD
-	int try;
-=======
 	uint64_t guid = spa_guid(spa);
->>>>>>> 3b17164f
 
 	ASSERT(dev->l2ad_vdev != NULL);
 
